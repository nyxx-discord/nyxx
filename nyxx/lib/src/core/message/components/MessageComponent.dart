--- conflicted
+++ resolved
@@ -145,8 +145,7 @@
   /// True if button is disabled
   late final bool disabled;
 
-<<<<<<< HEAD
-  factory IMessageButton._deserialize(Map<String, dynamic> raw) {
+  factory IMessageButton._deserialize(RawApiMap raw) {
     if (raw["style"] == ComponentStyle.link.value) {
       return LinkMessageButton._new(raw);
     }
@@ -155,9 +154,6 @@
   }
 
   IMessageButton._new(Map<String, dynamic> raw): super._new() {
-=======
-  IMessageComponent._new(RawApiMap raw) {
->>>>>>> a07e37f4
     this.label = raw["label"] as String;
     this.style = ComponentStyle.from(raw["style"] as int);
 
@@ -169,17 +165,6 @@
 
     this.disabled = raw["disabled"] as bool? ?? false;
   }
-<<<<<<< HEAD
-=======
-
-  factory IMessageComponent._deserialize(RawApiMap raw) {
-    if (raw["style"] == ComponentStyle.link.value) {
-      return LinkMessageButton._new(raw);
-    }
-
-    return MessageButton._new(raw);
-  }
->>>>>>> a07e37f4
 }
 
 /// Represents button that has attached metadata and will generate interaction event
@@ -187,13 +172,8 @@
   ///  a dev-defined unique string sent on click (max 100 characters)
   late final String customId;
 
-<<<<<<< HEAD
-  MessageButton._new(Map<String, dynamic> raw): super._new(raw) {
+  MessageButton._new(RawApiMap raw): super._new(raw) {
     this.customId = raw["custom_id"] as String;
-=======
-  MessageButton._new(RawApiMap raw): super._new(raw) {
-    this.buttonMetadata = raw["custom_id"] as String;
->>>>>>> a07e37f4
   }
 }
 

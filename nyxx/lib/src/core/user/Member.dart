--- conflicted
+++ resolved
@@ -67,11 +67,7 @@
     if (raw["hoisted_role"] != null && roles.isNotEmpty) {
       // TODO: NNBD: try-catch in where
       try {
-<<<<<<< HEAD
-        this.hoistedRole = this.roles.firstWhere((element) => element.id == IRole._new(Snowflake(raw["hoisted_role"]), this.guildId, client));
-=======
         this.hoistedRole = this.roles.firstWhere((element) => element.id == Snowflake(raw["hoisted_role"]));
->>>>>>> b5de8883
       } on Error {
         this.hoistedRole = null;
       }

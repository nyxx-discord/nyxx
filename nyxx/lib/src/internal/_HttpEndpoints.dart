part of nyxx;

/// Raw access to all http endpoints exposed by nyxx.
/// Allows to execute specific action without any context.
abstract class IHttpEndpoints {
  /// Returns cdn url for given [guildId] and [iconHash].
  /// Requires to specify format and size of returned image.
  /// Format can be webp, png. Size should be power of 2, eg. 512, 1024
  String? getGuildIconUrl(Snowflake guildId, String? iconHash, String format, int size);

  /// Returns cdn url for given [guildId] and [splashHash].
  /// Requires to specify format and size of returned image.
  /// Format can be webp, png. Size should be power of 2, eg. 512, 1024
  String? getGuildSplashURL(Snowflake guildId, String? splashHash, String format, int size);

  /// Returns discovery url for given [guildId] and [splashHash]. Allows to additionally specify [format] and [size] of returned image.
  String? getGuildDiscoveryURL(Snowflake guildId, String? splashHash, {String format = "webp", int size = 128});

  /// Returns url to guild widget for given [guildId]. Additionally accepts [style] parameter.
  String getGuildWidgetUrl(Snowflake guildId, [String style = "shield"]);

  /// Allows to modify guild emoji.
  Future<GuildEmoji> editGuildEmoji(Snowflake guildId, Snowflake emojiId,
      {String? name,
      List<Snowflake>? roles,
      File? avatar,
      String? encodedAvatar,
      List<int>? avatarBytes,
      String? encodedExtension});

  /// Removes emoji from given guild
  Future<void> deleteGuildEmoji(Snowflake guildId, Snowflake emojiId);

  /// Edits role using builder form [role] parameter
  Future<Role> editRole(Snowflake guildId, Snowflake roleId, RoleBuilder role,
      {String? auditReason});

  /// Deletes from with given [roleId]
  Future<void> deleteRole(Snowflake guildId, Snowflake roleId,
      {String? auditReason});

  /// Adds role to user
  Future<void> addRoleToUser(
      Snowflake guildId, Snowflake roleId, Snowflake userId,
      {String? auditReason});

  /// Fetches [Guild] object from API
  Future<Guild> fetchGuild(Snowflake guildId);

  /// Fetches [IChannel] from API. Channel cas be cast to wanted type using generics
  Future<T> fetchChannel<T>(Snowflake id);

  /// Returns [IGuildEmoji] for given [emojiId]
  Future<IGuildEmoji> fetchGuildEmoji(Snowflake guildId, Snowflake emojiId);

  /// Creates emoji in given guild
  Future<GuildEmoji> createEmoji(Snowflake guildId, String name,
      {List<SnowflakeEntity>? roles,
      File? imageFile,
      List<int>? imageBytes,
      String? encodedImage,
      String? encodedExtension});

  /// Returns how many user will be pruned in prune operation
  Future<int> guildPruneCount(Snowflake guildId, int days,
      {Iterable<Snowflake>? includeRoles});

  /// Executes actual prune action, returning how many users were pruned.
  Future<int> guildPrune(Snowflake guildId, int days,
      {Iterable<Snowflake>? includeRoles, String? auditReason});

  /// Get all guild bans.
  Stream<Ban> getGuildBans(Snowflake guildId);

  Future<void> modifyCurrentMember(Snowflake guildId, {String? nick});

  /// Get [Ban] object for given [bannedUserId]
  Future<Ban> getGuildBan(Snowflake guildId, Snowflake bannedUserId);

  /// Changes guild owner of guild from bot to [member].
  /// Bot needs to be owner of guild to use that endpoint.
  Future<Guild> changeGuildOwner(Snowflake guildId, SnowflakeEntity member,
      {String? auditReason});

  /// Leaves guild with given id
  Future<void> leaveGuild(Snowflake guildId);

  /// Returns list of all guild invites
  Stream<Invite> fetchGuildInvites(Snowflake guildId);

  /// Fetches audit logs of guild
  Future<AuditLog> fetchAuditLogs(Snowflake guildId,
      {Snowflake? userId, int? actionType, Snowflake? before, int? limit});

  /// Creates new role
  Future<Role> createGuildRole(Snowflake guildId, RoleBuilder roleBuilder,
      {String? auditReason});

  /// Returns list of all voice regions that guild has access to
  Stream<VoiceRegion> fetchGuildVoiceRegions(Snowflake guildId);

  /// Moves guild channel in hierachy.
  Future<void> moveGuildChannel(
      Snowflake guildId, Snowflake channelId, int position,
      {String? auditReason});

  /// Ban user with given id
  Future<void> guildBan(Snowflake guildId, Snowflake userId,
      {int deleteMessageDays = 0, String? auditReason});

  /// Kick user from guild
  Future<void> guildKick(Snowflake guildId, Snowflake userId,
      {String? auditReason});

  /// Unban user with given id
  Future<void> guildUnban(Snowflake guildId, Snowflake userId);

  /// Allows to edit basic guild properties
  Future<Guild> editGuild(Snowflake guildId,
      {String? name,
      int? verificationLevel,
      int? notificationLevel,
      SnowflakeEntity? afkChannel,
      int? afkTimeout,
      String? icon,
      String? auditReason});

  /// Fetches [Member] object from guild
  Future<Member> fetchGuildMember(Snowflake guildId, Snowflake memberId);

  /// Fetches list of members from guild.
  /// Requires GUILD_MEMBERS intent to work properly.
  Stream<Member> fetchGuildMembers(Snowflake guildId,
      {int limit = 1, Snowflake? after});

  /// Searches guild for user with [query] parameter
  /// Requires GUILD_MEMBERS intent to work properly.
  Stream<Member> searchGuildMembers(Snowflake guildId, String query,
      {int limit = 1});

  /// Returns all [Webhook]s in given channel
  Stream<Webhook> fetchChannelWebhooks(Snowflake channelId);

  /// Deletes guild. Requires bot to be owner of guild
  Future<void> deleteGuild(Snowflake guildId);

  /// Returns all roles of guild
  Stream<Role> fetchGuildRoles(Snowflake guildId);

  /// Returns url to user avatar
  String userAvatarURL(Snowflake userId, String? avatarHash, int discriminator,
      {String format = "webp", int size = 128});

  String memberAvatarURL(Snowflake memberId, Snowflake guildId, String avatarHash, {String format = "webp"});

  /// Fetches [User] object for given [userId]
  Future<User> fetchUser(Snowflake userId);

  /// "Edits" guild member. Allows to manipulate other guild users.
  Future<void> editGuildMember(Snowflake guildId, Snowflake memberId,
      {String? nick,
      List<SnowflakeEntity>? roles,
      bool? mute,
      bool? deaf,
      SnowflakeEntity? channel,
      String? auditReason});

  /// Removes role from user
  Future<void> removeRoleFromUser(
      Snowflake guildId, Snowflake roleId, Snowflake userId,
      {String? auditReason});

  /// Returns invites for given channel. Includes additional metadata.
  Stream<InviteWithMeta> fetchChannelInvites(Snowflake channelId);

  /// Allows to edit permission for channel
  Future<void> editChannelPermissions(
      Snowflake channelId, PermissionsBuilder perms, SnowflakeEntity entity,
      {String? auditReason});

  /// Allows to edit permission of channel (channel overrides)
  Future<void> editChannelPermissionOverrides(
      Snowflake channelId, PermissionOverrideBuilder permissionBuilder,
      {String? auditReason});

  /// Deletes permission overrides for given entity [id]
  Future<void> deleteChannelPermission(Snowflake channelId, SnowflakeEntity id,
      {String? auditReason});

  /// Creates new invite for given [channelId]
  Future<Invite> createInvite(Snowflake channelId,
      {int? maxAge,
      int? maxUses,
      bool? temporary,
      bool? unique,
      String? auditReason});

  /// Sends message in channel with given [channelId] using [builder]
  Future<Message> sendMessage(Snowflake channelId, MessageBuilder builder);

  /// Fetches single message with given [messageId]
  Future<Message> fetchMessage(Snowflake channelId, Snowflake messageId);

  /// Bulk removes messages in given [channelId].
  Future<void> bulkRemoveMessages(
      Snowflake channelId, Iterable<SnowflakeEntity> messagesIds);

  /// Downloads messages in given channel.
  Stream<Message> downloadMessages(Snowflake channelId,
      {int limit = 50, Snowflake? after, Snowflake? before, Snowflake? around});

  /// Crates new webhook
  Future<Webhook> createWebhook(Snowflake channelId, String name,
      {File? avatarFile,
      List<int>? avatarBytes,
      String? encodedAvatar,
      String? encodedExtension,
      String? auditReason});

  /// Returns all pinned messages in channel
  Stream<Message> fetchPinnedMessages(Snowflake channelId);

  /// Triggers typing indicator in channel
  Future<void> triggerTyping(Snowflake channelId);

  /// Cross posts message in new channel to all subsribed channels
  Future<void> crossPostGuildMessage(Snowflake channelId, Snowflake messageId);

  /// Sends message and creates new thread in one action.
  Future<ThreadPreviewChannel> createThreadWithMessage(Snowflake channelId, Snowflake messageId, ThreadBuilder builder);

  /// Creates new thread.
  Future<ThreadPreviewChannel> createThread(Snowflake channelId, ThreadBuilder builder);

  /// Returns all member of given thread
  Stream<ThreadMember> getThreadMembers(Snowflake channelId, Snowflake guildId);

  /// Joins thread with given id
  Future<void> joinThread(Snowflake channelId);

  /// Adds member to thread given bot has sufficient permissions
  Future<void> addThreadMember(Snowflake channelId, Snowflake userId);

  /// Leave thread with given id
  Future<void> leaveThread(Snowflake channelId);

  /// Removes member from thread given bot has sufficient permissions
  Future<void> removeThreadMember(Snowflake channelId, Snowflake userId);

  /// Returns all active threads in given channel
  Future<ThreadListResultWrapper> fetchActiveThreads(Snowflake channelId);

  /// Returns all public archived thread in given channel
  Future<ThreadListResultWrapper> fetchPublicArchivedThreads(Snowflake channelId, {DateTime? before, int? limit});

  /// Returns all private archived thread in given channel
  Future<ThreadListResultWrapper> fetchPrivateArchivedThreads(Snowflake channelId, {DateTime? before, int? limit});

  /// Returns all joined private archived thread in given channel
  Future<ThreadListResultWrapper> fetchJoinedPrivateArchivedThreads(Snowflake channelId, {DateTime? before, int? limit});

  /// Removes all embeds from given message
  Future<Message> suppressMessageEmbeds(
      Snowflake channelId, Snowflake messageId);

  /// Edits message with given id using [builder]
  Future<Message> editMessage(Snowflake channelId, Snowflake messageId, MessageBuilder builder);

  /// Creates reaction with given [emoji] on given message
  Future<void> createMessageReaction(
      Snowflake channelId, Snowflake messageId, IEmoji emoji);

  /// Deletes all reactions for given [emoji] from message
  Future<void> deleteMessageReaction(
      Snowflake channelId, Snowflake messageId, IEmoji emoji);

  /// Deletes all reactions of given user from message.
  Future<void> deleteMessageUserReaction(
      Snowflake channelId, Snowflake messageId, IEmoji emoji, Snowflake userId);

  /// Deletes all reactions on given message
  Future<void> deleteMessageAllReactions(
      Snowflake channelId, Snowflake messageId);

  /// Deletes message from given channel
  Future<void> deleteMessage(Snowflake channelId, Snowflake messageId,
      {String? auditReason});

  /// Pins message in channel
  Future<void> pinMessage(Snowflake channelId, Snowflake messageId);

  /// Unpins message from channel
  Future<void> unpinMessage(Snowflake channelId, Snowflake messageId);

  /// Edits self user.
  Future<User> editSelfUser(
      {String? username,
      File? avatarFile,
      List<int>? avatarBytes,
      String? encodedAvatar,
      String? encodedExtension});

  /// Deletes invite with given [code]
  Future<void> deleteInvite(String code, {String? auditReason});

  /// Deletes webhook with given [id] using bot permissions or [token] if supplied
  Future<void> deleteWebhook(Snowflake id, {String token = "", String? auditReason});

  Future<Webhook> editWebhook(Snowflake webhookId,
      {String token = "",
      String? name,
      SnowflakeEntity? channel,
      File? avatarFile,
      List<int>? avatarBytes,
      String? encodedAvatar,
      String? encodedExtension,
      String? auditReason});

  /// Executes [Webhook] -- sends message using [Webhook]
  /// To execute webhook in thread use [threadId] parameter.
  /// Webhooks can have overridden [avatarUrl] and [username] per each
  /// execution.
  ///
  /// If [wait] is set to true -- request will return resulting message.
  Future<Message?> executeWebhook(
      Snowflake webhookId,
      MessageBuilder builder,
      {String? token,
        bool? wait,
        String? avatarUrl,
        String? username,
        Snowflake? threadId});

  /// Fetches webhook using its [id] and optionally [token].
  /// If [token] is specified it will be used to fetch webhook data.
  /// If not authenticated or missing permissions
  /// for given webhook token can be used.
  Future<Webhook> fetchWebhook(Snowflake id, {String token = ""});

  /// Fetches invite based on specified [code]
  Future<Invite> fetchInvite(String code);

<<<<<<< HEAD
  /// Returns url for sticker.
  String stickerUrl(String stickerHash, String extension);
=======
  String stickerUrl(Snowflake stickerHash, String extension);
>>>>>>> e35a6982

  /// Returns url for given [emojiId]
  String emojiUrl(Snowflake emojiId);

  /// Creates and returns [DMChannel] for user with given [userId].
  Future<DMChannel> createDMChannel(Snowflake userId);

  /// Used to send a request including standard bot authentication.
  Future<_HttpResponse> sendRawRequest(String url, String method, {dynamic body, dynamic headers});

  /// Fetches preview of guild
  Future<GuildPreview> fetchGuildPreview(Snowflake guildId);

  /// Allows to create guild channel.
  Future<IChannel> createGuildChannel(Snowflake guildId, ChannelBuilder channelBuilder);

  /// Deletes guild channel
  Future<void> deleteChannel(Snowflake channelId);

  /// Gets the stage instance associated with the Stage channel, if it exists.
  Future<StageChannelInstance> getStageChannelInstance(Snowflake channelId);

  /// Deletes the Stage instance.
  Future<void> deleteStageChannelInstance(Snowflake channelId);

  /// Creates a new Stage instance associated to a Stage channel.
  Future<StageChannelInstance> createStageChannelInstance(Snowflake channelId, String topic, {StageChannelInstancePrivacyLevel? privacyLevel});

  /// Updates fields of an existing Stage instance.
  Future<StageChannelInstance> updateStageChannelInstance(Snowflake channelId, String topic, {StageChannelInstancePrivacyLevel? privacyLevel});

  /// Allows to edit guild channel. Resulting updated channel can by cast using generics
  Future<T> editGuildChannel<T extends GuildChannel>(Snowflake channelId, ChannelBuilder builder, {String? auditReason});

  /// Returns single nitro sticker
  Future<StandardSticker> getSticker(Snowflake id);

  /// Returns all nitro sticker packs
  Stream<StickerPack> listNitroStickerPacks();

  /// Fetches all [GuildSticker]s in given [Guild]
  Stream<GuildSticker> fetchGuildStickers(Snowflake guildId);

  /// Fetches [GuildSticker]
  Future<GuildSticker> fetchGuildSticker(Snowflake guildId, Snowflake stickerId);

  /// Creates [GuildSticker] in given [Guild]
  Future<GuildSticker> createGuildSticker(Snowflake guildId, StickerBuilder builder);

  /// Edits [GuildSticker]. Only allows to update sticker metadata
  Future<GuildSticker> editGuildSticker(Snowflake guildId, Snowflake stickerId, StickerBuilder builder);

  /// Deletes [GuildSticker] for [Guild]
  Future<void> deleteGuildSticker(Snowflake guildId, Snowflake stickerId);
}

class _HttpEndpoints implements IHttpEndpoints {
  late final _HttpHandler _httpClient;
  final INyxx _client;

  _HttpEndpoints._new(this._client) {
    this._httpClient = this._client._http;
  }

  @override
  String? getGuildIconUrl(
      Snowflake guildId, String? iconHash, String format, int size) {
    if (iconHash != null) {
      return "https://cdn.${Constants.cdnHost}/icons/$guildId/$iconHash.$format?size=$size";
    }

    return null;
  }

  @override
  String? getGuildSplashURL(
      Snowflake guildId, String? splashHash, String format, int size) {
    if (splashHash != null) {
      return "https://cdn.${Constants.cdnHost}/splashes/$guildId/$splashHash.$format?size=$size";
    }

    return null;
  }

  @override
  String? getGuildDiscoveryURL(Snowflake guildId, String? splashHash,
      {String format = "webp", int size = 128}) {
    if (splashHash != null) {
      return "https://cdn.${Constants.cdnHost}/discovery-splashes/$guildId/$splashHash.$format?size=$size";
    }

    return null;
  }

  @override
  String getGuildWidgetUrl(Snowflake guildId, [String style = "shield"]) =>
      "https://cdn.${Constants.cdnHost}/guilds/$guildId/widget.png?style=$style";

  @override
  Future<GuildEmoji> editGuildEmoji(Snowflake guildId, Snowflake emojiId,
      {String? name,
      List<Snowflake>? roles,
      File? avatar,
      String? encodedAvatar,
      List<int>? avatarBytes,
      String? encodedExtension}) async {
    if (name == null && roles == null) {
      return Future.error(
          ArgumentError("Both name and roles fields cannot be null"));
    }

    final body = <String, dynamic>{
      if (name != null) "name": name,
      if (roles != null) "roles": roles.map((r) => r.toString())
    };

    final uploadString = Utils.getBase64UploadString(
        file: avatar,
        fileBytes: avatarBytes,
        base64EncodedFile: encodedAvatar,
        fileExtension: encodedExtension);
    if (uploadString != null) {
      body["avatar"] = uploadString;
    }

    final response = await _httpClient._execute(BasicRequest._new(
        "/guilds/$guildId/emojis/$emojiId",
        method: "PATCH",
        body: body));

    if (response is HttpResponseSuccess) {
      return GuildEmoji._new(
          _client, response.jsonBody as RawApiMap, guildId);
    }

    return Future.error(response);
  }

  @override
  Future<void> deleteGuildEmoji(Snowflake guildId, Snowflake emojiId) async =>
      _httpClient._execute(BasicRequest._new("/guilds/$guildId/emojis/$emojiId",
          method: "DELETE"));

  @override
  Future<Role> editRole(Snowflake guildId, Snowflake roleId, RoleBuilder role,
      {String? auditReason}) async {
    final response = await _httpClient._execute(BasicRequest._new(
        "/guilds/$guildId/roles/$roleId",
        method: "PATCH",
        body: role.build(),
        auditLog: auditReason));

    if (response is HttpResponseSuccess) {
      return Role._new(
          _client, response.jsonBody as RawApiMap, guildId);
    }

    return Future.error(response);
  }

  @override
  Future<void> deleteRole(Snowflake guildId, Snowflake roleId,
          {String? auditReason}) async =>
      _httpClient._execute(BasicRequest._new("/guilds/$guildId/roles/$roleId",
          method: "DELETE", auditLog: auditReason));

  @override
  Future<void> addRoleToUser(
          Snowflake guildId, Snowflake roleId, Snowflake userId,
          {String? auditReason}) async =>
      _httpClient._execute(BasicRequest._new(
          "/guilds/$guildId/members/$userId/roles/$roleId",
          method: "PUT",
          auditLog: auditReason));

  @override
  Future<Guild> fetchGuild(Snowflake guildId) async {
    final response =
        await _httpClient._execute(BasicRequest._new("/guilds/$guildId"));

    if (response is HttpResponseSuccess) {
      return Guild._new(_client, response.jsonBody as RawApiMap);
    }

    return Future.error(response);
  }

  @override
  Future<T> fetchChannel<T>(Snowflake id) async {
    final response =
        await _httpClient._execute(BasicRequest._new("/channels/$id"));

    if (response is HttpResponseError) {
      return Future.error(response);
    }

    final raw =
        (response as HttpResponseSuccess)._jsonBody as RawApiMap;
    return IChannel._deserialize(_client, raw) as T;
  }

  @override
  Future<IGuildEmoji> fetchGuildEmoji(
      Snowflake guildId, Snowflake emojiId) async {
    final response = await _httpClient
        ._execute(BasicRequest._new("/guilds/$guildId/emojis/$emojiId"));

    if (response is HttpResponseSuccess) {
      return GuildEmoji._new(
          _client, response.jsonBody as RawApiMap, guildId);
    }

    return Future.error(response);
  }

  @override
  Future<GuildEmoji> createEmoji(Snowflake guildId, String name,
      {List<SnowflakeEntity>? roles,
      File? imageFile,
      List<int>? imageBytes,
      String? encodedImage,
      String? encodedExtension}) async {
    final body = <String, dynamic>{
      "name": name,
      if (roles != null) "roles": roles.map((r) => r.id.toString())
    };

    final uploadString = Utils.getBase64UploadString(
        file: imageFile,
        fileBytes: imageBytes,
        base64EncodedFile: encodedImage,
        fileExtension: encodedExtension);
    if (uploadString != null) {
      body["image"] = uploadString;
    }

    final response = await _httpClient._execute(BasicRequest._new(
        "/guilds/$guildId/emojis",
        method: "POST",
        body: body));

    if (response is HttpResponseSuccess) {
      return GuildEmoji._new(
          _client, response.jsonBody as RawApiMap, guildId);
    }

    return Future.error(response);
  }

  @override
  Future<int> guildPruneCount(Snowflake guildId, int days,
      {Iterable<Snowflake>? includeRoles}) async {
    final response = await _httpClient
        ._execute(BasicRequest._new("/guilds/$guildId/prune", queryParams: {
      "days": days.toString(),
      if (includeRoles != null)
        "include_roles": includeRoles.map((e) => e.id.toString())
    }));

    if (response is HttpResponseSuccess) {
      return response.jsonBody["pruned"] as int;
    }

    return Future.error(response);
  }

  @override
  Future<int> guildPrune(Snowflake guildId, int days,
      {Iterable<Snowflake>? includeRoles, String? auditReason}) async {
    final response = await _httpClient._execute(BasicRequest._new(
        "/guilds/$guildId/prune",
        method: "POST",
        auditLog: auditReason,
        queryParams: {
          "days": days.toString()
        },
        body: {
          if (includeRoles != null)
            "include_roles": includeRoles.map((e) => e.id.toString())
        }));

    if (response is HttpResponseSuccess) {
      return response.jsonBody["pruned"] as int;
    }

    return Future.error(response);
  }

  @override
  Stream<Ban> getGuildBans(Snowflake guildId) async* {
    final response =
        await _httpClient._execute(BasicRequest._new("/guilds/$guildId/bans"));

    if (response is HttpResponseError) {
      yield* Stream.error(response);
      return;
    }

    for (final obj in (response as HttpResponseSuccess)._jsonBody) {
      yield Ban._new(obj as RawApiMap, _client);
    }
  }

  @override
  Future<void> modifyCurrentMember(Snowflake guildId, {String? nick}) async =>
      _httpClient._execute(BasicRequest._new(
          "/guilds/$guildId/members/@me/nick",
          method: "PATCH",
          body: {
            if (nick != null) "nick": nick
      }));

  @override
  Future<Ban> getGuildBan(Snowflake guildId, Snowflake bannedUserId) async {
    final response = await _httpClient
        ._execute(BasicRequest._new("/guilds/$guildId/bans/$bannedUserId"));

    if (response is HttpResponseSuccess) {
      return Ban._new(response.jsonBody as RawApiMap, _client);
    }

    return Future.error(response);
  }

  @override
  Future<Guild> changeGuildOwner(Snowflake guildId, SnowflakeEntity member, {String? auditReason}) async {
    final response = await _httpClient._execute(BasicRequest._new(
        "/guilds/$guildId",
        method: "PATCH",
        auditLog: auditReason,
        body: {"owner_id": member.id}));

    if (response is HttpResponseSuccess) {
      return Guild._new(_client, response.jsonBody as RawApiMap);
    }

    return Future.error(response);
  }

  @override
  Future<void> leaveGuild(Snowflake guildId) async => _httpClient._execute(
      BasicRequest._new("/users/@me/guilds/$guildId", method: "DELETE"));

  @override
  Stream<Invite> fetchGuildInvites(Snowflake guildId) async* {
    final response = await _httpClient
        ._execute(BasicRequest._new("/guilds/$guildId/invites"));

    if (response is HttpResponseError) {
      yield* Stream.error(response);
      return;
    }

    for (final raw in (response as HttpResponseSuccess)._jsonBody) {
      yield Invite._new(raw as RawApiMap, _client);
    }
  }

  @override
  Future<AuditLog> fetchAuditLogs(Snowflake guildId,
      {Snowflake? userId,
      int? actionType,
      Snowflake? before,
      int? limit}) async {
    final queryParams = <String, String>{
      if (userId != null) "user_id": userId.toString(),
      if (actionType != null) "action_type": actionType.toString(),
      if (before != null) "before": before.toString(),
      if (limit != null) "limit": limit.toString()
    };

    final response = await _httpClient._execute(BasicRequest._new(
        "/guilds/$guildId/audit-logs",
        queryParams: queryParams));

    if (response is HttpResponseSuccess) {
      return AuditLog._new(response.jsonBody as RawApiMap, _client);
    }

    return Future.error(response);
  }

  @override
  Future<Role> createGuildRole(Snowflake guildId, RoleBuilder roleBuilder,
      {String? auditReason}) async {
    final response = await _httpClient._execute(BasicRequest._new(
        "/guilds/$guildId/roles",
        method: "POST",
        auditLog: auditReason,
        body: roleBuilder.build()));

    if (response is HttpResponseSuccess) {
      return Role._new(
          _client, response.jsonBody as RawApiMap, guildId);
    }

    return Future.error(response);
  }

  @override
  Stream<VoiceRegion> fetchGuildVoiceRegions(Snowflake guildId) async* {
    final response = await _httpClient
        ._execute(BasicRequest._new("/guilds/$guildId/regions"));

    if (response is HttpResponseError) {
      yield* Stream.error(response);
      return;
    }

    for (final raw in (response as HttpResponseSuccess)._jsonBody) {
      yield VoiceRegion._new(raw as RawApiMap);
    }
  }

  @override
  Future<void> moveGuildChannel(
      Snowflake guildId, Snowflake channelId, int position,
      {String? auditReason}) async {
    await _httpClient._execute(BasicRequest._new("/guilds/$guildId/channels",
        method: "PATCH",
        auditLog: auditReason,
        body: {"id": channelId.toString(), "position": position}));
  }

  @override
  Future<void> guildBan(Snowflake guildId, Snowflake userId,
          {int deleteMessageDays = 0, String? auditReason}) async =>
      _httpClient._execute(BasicRequest._new("/guilds/$guildId/bans/$userId",
          method: "PUT",
          auditLog: auditReason,
          body: {"delete-message-days": deleteMessageDays}));

  @override
  Future<void> guildKick(Snowflake guildId, Snowflake userId,
          {String? auditReason}) async =>
      _httpClient._execute(BasicRequest._new("/guilds/$guildId/members/$userId",
          method: "DELTE", auditLog: auditReason));

  @override
  Future<void> guildUnban(Snowflake guildId, Snowflake userId) async =>
      _httpClient._execute(
          BasicRequest._new("/guilds/$guildId/bans/$userId", method: "DELETE"));

  @override
  Future<Guild> editGuild(Snowflake guildId,
      {String? name,
      int? verificationLevel,
      int? notificationLevel,
      SnowflakeEntity? afkChannel,
      int? afkTimeout,
      String? icon,
      String? auditReason}) async {
    final body = <String, dynamic>{
      if (name != null) "name": name,
      if (verificationLevel != null) "verification_level": verificationLevel,
      if (notificationLevel != null)
        "default_message_notifications": notificationLevel,
      if (afkChannel != null) "afk_channel_id": afkChannel,
      if (afkTimeout != null) "afk_timeout": afkTimeout,
      if (icon != null) "icon": icon
    };

    final response = await _httpClient._execute(BasicRequest._new(
        "/guilds/$guildId",
        method: "PATCH",
        auditLog: auditReason,
        body: body));

    if (response is HttpResponseSuccess) {
      return Guild._new(_client, response.jsonBody as RawApiMap);
    }

    return Future.error(response);
  }

  @override
  Future<Member> fetchGuildMember(Snowflake guildId, Snowflake memberId) async {
    final response = await _httpClient
        ._execute(BasicRequest._new("/guilds/$guildId/members/$memberId"));

    if (response is HttpResponseSuccess) {
      final member = Member._new(
          _client, response.jsonBody as RawApiMap, guildId);

      if (_client._cacheOptions.memberCachePolicyLocation.http &&
          _client._cacheOptions.memberCachePolicy.canCache(member)) {
        member.guild.getFromCache()?.members[member.id] = member;
      }

      return member;
    }

    return Future.error(response);
  }

  @override
  Stream<Member> fetchGuildMembers(Snowflake guildId, {int limit = 1, Snowflake? after}) async* {
    final request = await _httpClient._execute(BasicRequest._new("/guilds/$guildId/members", queryParams: {
      "limit": limit.toString(),
      if (after != null) "after": after.toString()
    }));

    if (request is HttpResponseError) {
      yield* Stream.error(request);
      return;
    }

    for (final rawMember
        in (request as HttpResponseSuccess)._jsonBody as List<dynamic>) {
      final member =
          Member._new(_client, rawMember as RawApiMap, guildId);

      if (_client._cacheOptions.memberCachePolicyLocation.http &&
          _client._cacheOptions.memberCachePolicy.canCache(member)) {
        member.guild.getFromCache()?.members[member.id] = member;
      }

      yield member;
    }
  }

  @override
  Stream<Member> searchGuildMembers(Snowflake guildId, String query, {int limit = 1}) async* {
    if (query.isEmpty) {
      yield* Stream.error(ArgumentError("`query` parameter cannot be empty. If you want to request all members use `fetchGuildMembers`"));
      return;
    }

    final response = await _httpClient._execute(BasicRequest._new("/guilds/$guildId/members/search",
        queryParams: {"query": query, "limit": limit.toString()}));

    if (response is HttpResponseError) {
      yield* Stream.error(response);
      return;
    }

    for (final RawApiMap memberData
        in (response as HttpResponseSuccess)._jsonBody) {
      final member = Member._new(_client, memberData, guildId);

      if (_client._cacheOptions.memberCachePolicyLocation.http &&
          _client._cacheOptions.memberCachePolicy.canCache(member)) {
        member.guild.getFromCache()?.members[member.id] = member;
      }

      yield member;
    }
  }

  @override
  Stream<Webhook> fetchChannelWebhooks(Snowflake channelId) async* {
    final response = await _httpClient
        ._execute(BasicRequest._new("/channels/$channelId/webhooks"));

    if (response is HttpResponseError) {
      yield* Stream.error(response);
      return;
    }

    for (final raw in (response as HttpResponseSuccess)._jsonBody) {
      yield Webhook._new(raw as RawApiMap, _client);
    }
  }

  @override
  Future<void> deleteGuild(Snowflake guildId) async => _httpClient
      ._execute(BasicRequest._new("/guilds/$guildId", method: "DELETE"));

  @override
  Stream<Role> fetchGuildRoles(Snowflake guildId) async* {
    final response = await _httpClient._execute(BasicRequest._new("/guilds/$guildId/roles"));

    if (response is HttpResponseError) {
      yield* Stream.error(response);
      return;
    }

    for (final rawRole in (response as HttpResponseSuccess)._jsonBody.values) {
      yield Role._new(_client, rawRole as RawApiMap, guildId);
    }
  }

  @override
  String userAvatarURL(Snowflake userId, String? avatarHash, int discriminator,
      {String format = "webp", int size = 128}) {
    if (avatarHash != null) {
      return "https://cdn.${Constants.cdnHost}/avatars/$userId/$avatarHash.$format?size=$size";
    }

    return "https://cdn.${Constants.cdnHost}/embed/avatars/${discriminator % 5}.png?size=$size";
  }

  @override
  Future<User> fetchUser(Snowflake userId) async {
    final response = await _httpClient._execute(BasicRequest._new("/users/$userId"));

    if (response is HttpResponseError) {
      return Future.error(response);
    }

    return User._new(_client, response._jsonBody as RawApiMap);
  }

  @override
  Future<void> editGuildMember(Snowflake guildId, Snowflake memberId,
      {String? nick,
      List<SnowflakeEntity>? roles,
      bool? mute,
      bool? deaf,
      SnowflakeEntity? channel,
      String? auditReason}) {
    final body = <String, dynamic>{
      if (nick != null) "nick": nick,
      if (roles != null) "roles": roles.map((f) => f.id.toString()).toList(),
      if (mute != null) "mute": mute,
      if (deaf != null) "deaf": deaf,
      if (channel != null) "channel_id": channel.id.toString()
    };

    return _httpClient._execute(BasicRequest._new(
        "/guilds/$guildId/members/$memberId",
        method: "PATCH",
        auditLog: auditReason,
        body: body));
  }

  @override
  Future<void> removeRoleFromUser(
          Snowflake guildId, Snowflake roleId, Snowflake userId,
          {String? auditReason}) async =>
      _httpClient._execute(BasicRequest._new(
          "/guilds/$guildId/members/$userId/roles/$roleId",
          method: "DELETE",
          auditLog: auditReason));

  @override
  Stream<InviteWithMeta> fetchChannelInvites(Snowflake channelId) async* {
    final response = await _httpClient._execute(BasicRequest._new("/channels/$channelId/invites"));

    if (response is HttpResponseError) {
      yield* Stream.error(response);
      return;
    }

    final bodyValues = (response as HttpResponseSuccess).jsonBody.values.first;

    for (final val in bodyValues as Iterable<RawApiMap>) {
      yield InviteWithMeta._new(val, _client);
    }
  }

  @override
  Future<void> editChannelPermissions(
      Snowflake channelId, PermissionsBuilder perms, SnowflakeEntity entity,
      {String? auditReason}) async {
    final permSet = perms.build();

    await _httpClient._execute(BasicRequest._new(
        "/channels/$channelId/permissions/${entity.id.toString()}",
        method: "PUT",
        body: {
          "type": entity is Role ? "role" : "member",
          "allow": permSet.allow,
          "deny": permSet.deny
        },
        auditLog: auditReason));
  }

  @override
  Future<void> editChannelPermissionOverrides(
      Snowflake channelId, PermissionOverrideBuilder permissionBuilder,
      {String? auditReason}) async {
    final permSet = permissionBuilder.build();

    await _httpClient._execute(BasicRequest._new(
        "/channels/$channelId/permissions/${permissionBuilder.id.toString()}",
        method: "PUT",
        body: {
          "type": permissionBuilder.type,
          "allow": permSet.allow,
          "deny": permSet.deny
        },
        auditLog: auditReason));
  }

  @override
  Future<void> deleteChannelPermission(Snowflake channelId, SnowflakeEntity id,
      {String? auditReason}) async {
    await _httpClient._execute(BasicRequest._new(
        "/channels/$channelId/permissions/$id",
        method: "PUT",
        auditLog: auditReason));
  }

  @override
  Future<Invite> createInvite(Snowflake channelId,
      {int? maxAge,
      int? maxUses,
      bool? temporary,
      bool? unique,
      String? auditReason}) async {
    final body = {
      if (maxAge != null) "max_age": maxAge,
      if (maxUses != null) "max_uses": maxUses,
      if (temporary != null) "temporary": temporary,
      if (unique != null) "unique": unique,
    };

    final response = await _httpClient._execute(BasicRequest._new(
        "/channels/$channelId/invites",
        method: "POST",
        body: body,
        auditLog: auditReason));

    if (response is HttpResponseError) {
      return Future.error(response);
    }

    return InviteWithMeta._new(
        (response as HttpResponseSuccess).jsonBody as RawApiMap,
        _client);
  }

  @override
  Future<Message> sendMessage(Snowflake channelId, MessageBuilder builder) async {
    if (!builder.canBeUsedAsNewMessage()) {
      return Future.error(ArgumentError("Cannot sent message when MessageBuilder doesn't have set either content, embed or files"));
    }

    _HttpResponse response;
    if (builder._hasFiles()) {
      response = await _httpClient._execute(MultipartRequest._new(
          "/channels/$channelId/messages", builder.files!.map((e) => e._asMultipartFile()).toList(),
          method: "POST", fields: builder.build(_client)));
    } else {
      response = await _httpClient._execute(BasicRequest._new(
          "/channels/$channelId/messages",
          body: builder.build(_client),
          method: "POST"));
    }

    if (response is HttpResponseSuccess) {
      return Message._deserialize(
          _client, response.jsonBody as RawApiMap);
    }

    return Future.error(response);
  }

  @override
  Future<Message> fetchMessage(Snowflake channelId, Snowflake messageId) async {
    final response = await _httpClient._execute(BasicRequest._new("/channels/$channelId/messages/$messageId"));

    if (response is HttpResponseError) {
      return Future.error(response);
    }

    return Message._deserialize(_client, (response as HttpResponseSuccess)._jsonBody as RawApiMap);
  }

  @override
  Future<void> bulkRemoveMessages(
      Snowflake channelId, Iterable<SnowflakeEntity> messagesIds) async {
    await for (final chunk in Utils.chunk(messagesIds.toList(), 90)) {
      await _httpClient._execute(BasicRequest._new(
          "/channels/$channelId/messages/bulk-delete",
          method: "POST",
          body: {"messages": chunk.map((f) => f.id.toString()).toList()}));
    }
  }

  @override
  Stream<Message> downloadMessages(Snowflake channelId,
      {int limit = 50,
      Snowflake? after,
      Snowflake? before,
      Snowflake? around}) async* {
    final queryParams = {
      "limit": limit.toString(),
      if (after != null) "after": after.toString(),
      if (before != null) "before": before.toString(),
      if (around != null) "around": around.toString()
    };

    final response = await _httpClient._execute(BasicRequest._new(
        "/channels/$channelId/messages",
        queryParams: queryParams));

    if (response is HttpResponseError) {
      yield* Stream.error(response);
      return;
    }

    for (final val in await (response as HttpResponseSuccess)._jsonBody) {
      yield Message._deserialize(_client, val as RawApiMap);
    }
  }

  @override
  Future<T> editGuildChannel<T extends GuildChannel>(Snowflake channelId, ChannelBuilder builder, {String? auditReason}) async {
    final response = await _httpClient._execute(BasicRequest._new(
        "/channels/$channelId",
        method: "PATCH",
        body: builder.build(),
        auditLog: auditReason));

    if (response is HttpResponseSuccess) {
      return IChannel._deserialize(_client, response.jsonBody as RawApiMap) as T;
    }

    return Future.error(response);
  }

  @override
  Future<Webhook> createWebhook(Snowflake channelId, String name,
      {File? avatarFile,
      List<int>? avatarBytes,
      String? encodedAvatar,
      String? encodedExtension,
      String? auditReason}) async {
    if (name.isEmpty || name.length > 80) {
      return Future.error(ArgumentError(
          "Webhook name cannot be shorter than 1 character and longer than 80 characters"));
    }

    final body = <String, dynamic>{"name": name};

    final uploadString = Utils.getBase64UploadString(
        file: avatarFile,
        fileBytes: avatarBytes,
        base64EncodedFile: encodedAvatar,
        fileExtension: encodedExtension);
    if (uploadString != null) {
      body["avatar"] = uploadString;
    }

    final response = await _httpClient._execute(BasicRequest._new(
        "/channels/$channelId/webhooks",
        method: "POST",
        body: body,
        auditLog: auditReason));

    if (response is HttpResponseSuccess) {
      return Webhook._new(response.jsonBody as RawApiMap, _client);
    }

    return Future.error(response);
  }

  @override
  Stream<Message> fetchPinnedMessages(Snowflake channelId) async* {
    final response = await _httpClient
        ._execute(BasicRequest._new("/channels/$channelId/pins"));

    if (response is HttpResponseError) {
      yield* Stream.error(response);
      return;
    }

    for (final val in (response as HttpResponseSuccess)._jsonBody.values.first
        as Iterable<RawApiMap>) {
      yield Message._deserialize(_client, val);
    }
  }

  @override
  Future<void> triggerTyping(Snowflake channelId) => _httpClient._execute(BasicRequest._new("/channels/$channelId/typing", method: "POST"));

  @override
  Future<void> crossPostGuildMessage(Snowflake channelId, Snowflake messageId) async =>
      _httpClient._execute(BasicRequest._new(
          "/channels/$channelId/messages/$messageId/crosspost",
          method: "POST"));

  @override
  Future<ThreadPreviewChannel> createThreadWithMessage(
      Snowflake channelId, Snowflake messageId, ThreadBuilder builder) async {
    final response = await _httpClient._execute(BasicRequest._new(
        "/channels/$channelId/messages/$messageId/threads",
        method: "POST", body: builder.build(),),);

    if (response is HttpResponseSuccess) {
      return ThreadPreviewChannel._new(_client, response.jsonBody as RawApiMap);
    }

    return Future.error(response);
  }


  @override
  Future<ThreadPreviewChannel> createThread(
      Snowflake channelId, ThreadBuilder builder) async {
    final response = await _httpClient._execute(BasicRequest._new(
      "/channels/$channelId/threads",
      method: "POST", body: builder.build(),),);

    if (response is HttpResponseSuccess) {
      return ThreadPreviewChannel._new(_client, response.jsonBody as RawApiMap);
    }

    return Future.error(response);
  }

  @override
  Stream<ThreadMember> getThreadMembers(Snowflake channelId, Snowflake guildId) async* {
    final response = await _httpClient._execute(BasicRequest._new("/channels/$channelId/thread-members"));

    if (response is HttpResponseSuccess) {
      final guild = new _GuildCacheable(_client, guildId);

      for(final rawThreadMember in response.jsonBody as List<dynamic>) {
        yield ThreadMember._new(_client, rawThreadMember as RawApiMap, guild);
      }
    }

    yield* Stream.error(response);
  }

  // TODO: Manage message flags better
  @override
  Future<Message> suppressMessageEmbeds(
      Snowflake channelId, Snowflake messageId) async {
    final body = <String, dynamic>{"flags": 1 << 2};

    final response = await _httpClient._execute(BasicRequest._new(
        "/channels/$channelId/messages/$messageId",
        method: "PATCH",
        body: body));

    if (response is HttpResponseSuccess) {
      return Message._deserialize(
          _client, response.jsonBody as RawApiMap);
    }

    return Future.error(response);
  }

  @override
  Future<Message> editMessage(Snowflake channelId, Snowflake messageId, MessageBuilder builder) async {
    final response = await _httpClient._execute(BasicRequest._new(
        "/channels/$channelId/messages/$messageId",
        method: "PATCH",
        body: builder.build(_client)));

    if (response is HttpResponseSuccess) {
      return Message._deserialize(
          _client, response.jsonBody as RawApiMap);
    }

    return Future.error(response);
  }

  @override
  Future<void> createMessageReaction(
          Snowflake channelId, Snowflake messageId, IEmoji emoji) =>
      _httpClient._execute(BasicRequest._new(
          "/channels/$channelId/messages/$messageId/reactions/${emoji.encodeForAPI()}/@me",
          method: "PUT"));

  @override
  Future<void> deleteMessageReaction(
          Snowflake channelId, Snowflake messageId, IEmoji emoji) =>
      _httpClient._execute(BasicRequest._new(
          "/channels/$channelId/messages/$messageId/reactions/${emoji.encodeForAPI()}/@me",
          method: "DELETE"));

  @override
  Future<void> deleteMessageUserReaction(Snowflake channelId,
          Snowflake messageId, IEmoji emoji, Snowflake userId) =>
      _httpClient._execute(BasicRequest._new(
          "/channels/$channelId/messages/$messageId/reactions/${emoji.encodeForAPI()}/$userId",
          method: "DELETE"));

  @override
  Future<void> deleteMessageAllReactions(
          Snowflake channelId, Snowflake messageId) =>
      _httpClient._execute(BasicRequest._new(
          "/channels/$channelId/messages/$messageId/reactions",
          method: "DELETE"));

  @override
  Future<void> deleteMessage(Snowflake channelId, Snowflake messageId,
          {String? auditReason}) =>
      _httpClient._execute(BasicRequest._new(
          "/channels/$channelId/messages/$messageId",
          method: "DELETE",
          auditLog: auditReason));

  @override
  Future<void> pinMessage(Snowflake channelId, Snowflake messageId) =>
      _httpClient._execute(BasicRequest._new(
          "/channels/$channelId/pins/$messageId",
          method: "PUT"));

  @override
  Future<void> unpinMessage(Snowflake channelId, Snowflake messageId) =>
      _httpClient._execute(BasicRequest._new(
          "/channels/$channelId/pins/$messageId",
          method: "DELETE"));

  @override
  Future<User> editSelfUser(
      {String? username,
      File? avatarFile,
      List<int>? avatarBytes,
      String? encodedAvatar,
      String? encodedExtension}) async {
    final body = <String, dynamic>{if (username != null) "username": username};

    final uploadString = Utils.getBase64UploadString(
        file: avatarFile,
        fileBytes: avatarBytes,
        base64EncodedFile: encodedAvatar,
        fileExtension: encodedExtension);
    if (uploadString != null) {
      body["avatar"] = uploadString;
    }

    final response = await _httpClient
        ._execute(BasicRequest._new("/users/@me", method: "PATCH", body: body));

    if (response is HttpResponseSuccess) {
      return User._new(_client, response.jsonBody as RawApiMap);
    }

    return Future.error(response);
  }

  @override
  Future<void> deleteInvite(String code, {String? auditReason}) async =>
      _httpClient._execute(BasicRequest._new("/invites/$code",
          method: "DELETE", auditLog: auditReason));

  @override
  Future<void> deleteWebhook(Snowflake id,
          {String token = "", String? auditReason}) =>
      _httpClient._execute(BasicRequest._new("/webhooks/$id/$token",
          method: "DELETE", auditLog: auditReason));

  @override
  Future<Webhook> editWebhook(Snowflake webhookId,
      {String token = "",
      String? name,
      SnowflakeEntity? channel,
      File? avatarFile,
      List<int>? avatarBytes,
      String? encodedAvatar,
      String? encodedExtension,
      String? auditReason}) async {
    final body = <String, dynamic>{
      if (name != null) "name": name,
      if (channel != null) "channel_id": channel.id.toString()
    };

    final uploadString = Utils.getBase64UploadString(
        file: avatarFile,
        fileBytes: avatarBytes,
        base64EncodedFile: encodedAvatar,
        fileExtension: encodedExtension);
    if (uploadString != null) {
      body["avatar"] = uploadString;
    }

    final response = await _httpClient._execute(BasicRequest._new(
        "/webhooks/$webhookId/$token",
        method: "PATCH",
        auditLog: auditReason,
        body: body));

    return Future.error(response);
  }

  @override
  Future<Message?> executeWebhook(
      Snowflake webhookId,
      MessageBuilder builder,
      {String? token,
      bool? wait,
      String? avatarUrl,
      String? username,
      Snowflake? threadId}) async {

    final queryParams = {
      if (wait != null) "wait": wait,
      if (threadId != null) "thread_id": threadId
    };

    final body = {
      ...builder.build(_client),
      if (avatarUrl != null) "avatar_url": avatarUrl,
      if (username != null) "username": username,
    };

    _HttpResponse response;
    if (builder.files != null && builder.files!.isNotEmpty) {
      response = await _httpClient._execute(MultipartRequest._new(
          "/webhooks/$webhookId/$token",
          builder.files!.map((e) => e._asMultipartFile()).toList(),
          method: "POST",
          fields: body,
          queryParams: queryParams)
       );
    } else {
      response = await _httpClient._execute(BasicRequest._new(
          "/webhooks/$webhookId/$token",
          body: body,
          method: "POST",
          queryParams: queryParams));
    }

    if (response is HttpResponseSuccess) {
      if (wait == null) {
        return Message._deserialize(
            _client, response.jsonBody as RawApiMap);
      }

      return null;
    }

    return Future.error(response);
  }

  @override
  Future<Webhook> fetchWebhook(Snowflake id, {String token = ""}) async {
    final response =
        await _httpClient._execute(BasicRequest._new("/webhooks/$id/$token"));

    if (response is HttpResponseSuccess) {
      return Webhook._new(response.jsonBody as RawApiMap, _client);
    }

    return Future.error(response);
  }

  @override
  Future<Invite> fetchInvite(String code) async {
    final response =
        await _httpClient._execute(BasicRequest._new("/invites/$code"));

    if (response is HttpResponseSuccess) {
      return Invite._new(response.jsonBody as RawApiMap, _client);
    }

    return Future.error(response);
  }

  @override
  String stickerUrl(Snowflake stickerId, String extension) =>
      "https://cdn.${Constants.cdnHost}/stickers/$stickerId.$extension";

  @override
  String emojiUrl(Snowflake emojiId) =>
      "https://cdn.discordapp.com/emojis/$emojiId.png";

  @override
  Future<DMChannel> createDMChannel(Snowflake userId) async {
    final response = await _httpClient._execute(BasicRequest._new(
        "/users/@me/channels",
        method: "POST",
        body: {"recipient_id": userId.toString()}));

    if (response is HttpResponseError) {
      return Future.error(response);
    }

    return DMChannel._new(_client,
        (response as HttpResponseSuccess).jsonBody as RawApiMap);
  }

  @override
  Future<_HttpResponse> sendRawRequest(String url, String method,
      {dynamic body, dynamic headers}) => _httpClient
        ._execute(BasicRequest._new(url, method: method, body: body));

  Future<_HttpResponse> _getGatewayBot() =>
      _client._http._execute(BasicRequest._new("/gateway/bot"));

  Future<_HttpResponse> _getMeApplication() =>
      _client._http._execute(BasicRequest._new("/oauth2/applications/@me"));

  @override
  Future<GuildPreview> fetchGuildPreview(Snowflake guildId) async {
    final response = await _httpClient._execute(BasicRequest._new("/guilds/$guildId/preview"));

    if (response is HttpResponseSuccess) {
      return GuildPreview._new(_client, response.jsonBody as RawApiMap);
    }

    return Future.error(response);
  }

  @override
  Future<IChannel> createGuildChannel(Snowflake guildId, ChannelBuilder channelBuilder) async {
    final response = await _httpClient._execute(
        BasicRequest._new("/guilds/${guildId.toString()}/channels", method: "POST", body: channelBuilder.build()));

    if (response is HttpResponseSuccess) {
      return IChannel._deserialize(_client, response.jsonBody as RawApiMap);
    }

    return Future.error(response);
  }

  @override
  Future<void> deleteChannel(Snowflake channelId) async {
    final response = await _httpClient._execute(BasicRequest._new("/channels/${channelId.toString()}", method: "DELETE"));

    if (response is HttpResponseError) {
      return Future.error(response);
    }
  }

  @override
  Future<StageChannelInstance> createStageChannelInstance(Snowflake channelId, String topic, {StageChannelInstancePrivacyLevel? privacyLevel}) async {
    final body = {
      "topic": topic,
      "channel_id": channelId.toString(),
      if (privacyLevel != null) "privacy_level": privacyLevel.value
    };

    final response = await _httpClient._execute(BasicRequest._new(
      "/stage-instances",
      method: "POST",
      body: body
    ));

    if (response is HttpResponseError) {
      return Future.error(response);
    }

    return StageChannelInstance._new(_client, response._jsonBody as RawApiMap);
  }

  @override
  Future<void> deleteStageChannelInstance(Snowflake channelId) async {
    final response = await _httpClient._execute(BasicRequest._new("/stage-instances/${channelId.toString()}", method: "DELETE"));

    if (response is HttpResponseError) {
      return Future.error(response);
    }
  }

  @override
  Future<StageChannelInstance> getStageChannelInstance(Snowflake channelId) async {
    final response = await _httpClient._execute(BasicRequest._new("/stage-instances/${channelId.toString()}"));

    if (response is HttpResponseError) {
      return Future.error(response);
    }

    return StageChannelInstance._new(_client, response._jsonBody as RawApiMap);
  }

  @override
  Future<StageChannelInstance> updateStageChannelInstance(Snowflake channelId, String topic, {StageChannelInstancePrivacyLevel? privacyLevel}) async {
    final body = {
      "topic": topic,
      if (privacyLevel != null) "privacy_level": privacyLevel.value
    };

    final response = await _httpClient._execute(BasicRequest._new(
        "/stage-instances/${channelId.toString()}",
        method: "POST",
        body: body
    ));

    if (response is HttpResponseError) {
      return Future.error(response);
    }

    return StageChannelInstance._new(_client, response._jsonBody as RawApiMap);
  }

  @override
  Future<void> addThreadMember(Snowflake channelId, Snowflake userId) async {
    final response = await _httpClient._execute(BasicRequest._new(
        "/channels/$channelId/thread-members/$userId",
        method: "PUT"
    ));

    if (response is HttpResponseError) {
      return Future.error(response);
    }
  }

  @override
  Future<ThreadListResultWrapper> fetchActiveThreads(Snowflake channelId) async {
    final response = await _httpClient._execute(BasicRequest._new(
        "/channels/$channelId/threads/active"
    ));

    if (response is HttpResponseError) {
      return Future.error(response);
    }

    return ThreadListResultWrapper._new(
      _client,
      (response as HttpResponseSuccess).jsonBody as RawApiMap
    );
  }

  @override
  Future<ThreadListResultWrapper> fetchJoinedPrivateArchivedThreads(Snowflake channelId, {DateTime? before, int? limit}) async {
    final response = await _httpClient._execute(BasicRequest._new(
      "/channels/$channelId/users/@me/threads/archived/private",
      queryParams: {
        if (before != null) "before": before.toIso8601String(),
        if (limit != null) "limit": limit
      }
    ));

    if (response is HttpResponseError) {
      return Future.error(response);
    }

    return ThreadListResultWrapper._new(
        _client,
        (response as HttpResponseSuccess).jsonBody as RawApiMap
    );
  }

  @override
  Future<ThreadListResultWrapper> fetchPrivateArchivedThreads(Snowflake channelId, {DateTime? before, int? limit}) async {
    final response = await _httpClient._execute(BasicRequest._new(
        "/channels/$channelId/threads/archived/private",
        queryParams: {
          if (before != null) "before": before.toIso8601String(),
          if (limit != null) "limit": limit
        }
    ));

    if (response is HttpResponseError) {
      return Future.error(response);
    }

    return ThreadListResultWrapper._new(
        _client,
        (response as HttpResponseSuccess).jsonBody as RawApiMap
    );
  }

  @override
  Future<ThreadListResultWrapper> fetchPublicArchivedThreads(Snowflake channelId, {DateTime? before, int? limit}) async {
    final response = await _httpClient._execute(BasicRequest._new(
        "/channels/$channelId/threads/archived/public",
        queryParams: {
          if (before != null) "before": before.toIso8601String(),
          if (limit != null) "limit": limit
        }
    ));

    if (response is HttpResponseError) {
      return Future.error(response);
    }

    return ThreadListResultWrapper._new(
        _client,
        (response as HttpResponseSuccess).jsonBody as RawApiMap
    );
  }

  @override
  Future<void> joinThread(Snowflake channelId) async {
    final response = await _httpClient._execute(BasicRequest._new(
      "/channels/$channelId/thread-members/@me",
      method: "PUT"
    ));

    if (response is HttpResponseError) {
      return Future.error(response);
    }
  }

  @override
  Future<void> leaveThread(Snowflake channelId) async {
    final response = await _httpClient._execute(BasicRequest._new(
        "/channels/$channelId/thread-members/@me",
        method: "DELETE"
    ));

    if (response is HttpResponseError) {
      return Future.error(response);
    }
  }

  @override
  Future<void> removeThreadMember(Snowflake channelId, Snowflake userId) async {
    final response = await _httpClient._execute(BasicRequest._new(
        "/channels/$channelId/thread-members/$userId",
        method: "DELETE"
    ));

    if (response is HttpResponseError) {
      return Future.error(response);
    }
  }

  @override
  Future<GuildSticker> createGuildSticker(Snowflake guildId, StickerBuilder builder) async {
    final response = await _httpClient._execute(MultipartRequest._new(
      "/guilds/$guildId/stickers",
      [builder._multipartFile],
      fields: builder.build(),
      method: "POST"
    ));

    if (response is HttpResponseError) {
      return Future.error(response);
    }

    return GuildSticker._new(response._jsonBody as RawApiMap, _client);
  }

  @override
  Future<GuildSticker> editGuildSticker(Snowflake guildId, Snowflake stickerId, StickerBuilder builder) async {
    final response = await _httpClient._execute(BasicRequest._new(
        "/guilds/$guildId/stickers/$stickerId",
        method: "PATCH"
    ));

    if (response is HttpResponseError) {
      return Future.error(response);
    }

    return GuildSticker._new(response._jsonBody as RawApiMap, _client);
  }

  @override
  Future<void> deleteGuildSticker(Snowflake guildId, Snowflake stickerId) async {
    final response = await _httpClient._execute(BasicRequest._new(
        "/guilds/$guildId/stickers/$stickerId",
        method: "DELETE"
    ));

    if (response is HttpResponseError) {
      return Future.error(response);
    }
  }

  @override
  Future<GuildSticker> fetchGuildSticker(Snowflake guildId, Snowflake stickerId) async {
    final response = await _httpClient._execute(BasicRequest._new(
        "/guilds/$guildId/stickers/$stickerId",
    ));

    if (response is HttpResponseError) {
      return Future.error(response);
    }

    return GuildSticker._new(response._jsonBody as RawApiMap, _client);
  }

  @override
  Stream<GuildSticker> fetchGuildStickers(Snowflake guildId) async* {
    final response = await _httpClient._execute(BasicRequest._new(
      "/guilds/$guildId/stickers",
    ));

    if (response is HttpResponseError) {
      yield* Stream.error(response);
    }

    for (final rawSticker in response._jsonBody) {
      yield GuildSticker._new(rawSticker as RawApiMap, _client);
    }
  }

  @override
  Future<StandardSticker> getSticker(Snowflake id) async {
    final response = await _httpClient._execute(BasicRequest._new(
      "/stickers/$id",
    ));

    if (response is HttpResponseError) {
      return Future.error(response);
    }

    return StandardSticker._new(response._jsonBody as RawApiMap, _client);
  }

  @override
  Stream<StickerPack> listNitroStickerPacks() async* {
    final response = await _httpClient._execute(BasicRequest._new(
      "/sticker-packs",
    ));

    if (response is HttpResponseError) {
      yield* Stream.error(response);
    }

    for (final rawSticker in response._jsonBody) {
      yield StickerPack._new(rawSticker as RawApiMap, _client);
    }
  }

  @override
  String memberAvatarURL(Snowflake memberId, Snowflake guildId, String avatarHash, {String format = "webp"}) =>
      "guilds/$guildId/users/$memberId/avatars/$avatarHash.$format";
}<|MERGE_RESOLUTION|>--- conflicted
+++ resolved
@@ -340,12 +340,8 @@
   /// Fetches invite based on specified [code]
   Future<Invite> fetchInvite(String code);
 
-<<<<<<< HEAD
   /// Returns url for sticker.
-  String stickerUrl(String stickerHash, String extension);
-=======
-  String stickerUrl(Snowflake stickerHash, String extension);
->>>>>>> e35a6982
+  String stickerUrl(Snowflake stickerId, String extension);
 
   /// Returns url for given [emojiId]
   String emojiUrl(Snowflake emojiId);
@@ -1457,7 +1453,7 @@
     }
 
     if (response is HttpResponseSuccess) {
-      if (wait == null) {
+      if (wait == true) {
         return Message._deserialize(
             _client, response.jsonBody as RawApiMap);
       }

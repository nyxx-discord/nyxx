--- conflicted
+++ resolved
@@ -1,11 +1,7 @@
 part of nyxx;
 
-<<<<<<< HEAD
 /// Raw access to all http endpoints exposed by nyxx.
 /// Allows to execute specific action without any context.
-=======
-/// All Http endpoints that can be accessed by client. Allows raw access to discord apis.
->>>>>>> 2277a0c5
 abstract class IHttpEndpoints {
   /// Returns cdn url for given [guildId] and [iconHash].
   /// Requires to specify format and size of returned image.

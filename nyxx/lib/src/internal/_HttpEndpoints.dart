--- conflicted
+++ resolved
@@ -1649,10 +1649,6 @@
   }
 
   @override
-<<<<<<< HEAD
-  String memberAvatarURL(Snowflake memberId, Snowflake guildId, String avatarHash) =>
-      throw UnimplementedError("No required docs are provided yet");
-=======
   Future<GuildSticker> createGuildSticker(Snowflake guildId, StickerBuilder builder) async {
     final response = await _httpClient._execute(MultipartRequest._new(
       "/guilds/$guildId/stickers",
@@ -1749,5 +1745,8 @@
       yield StickerPack._new(rawSticker as RawApiMap, _client);
     }
   }
->>>>>>> 62f07c9c
+
+  @override
+  String memberAvatarURL(Snowflake memberId, Snowflake guildId, String avatarHash) =>
+      throw UnimplementedError("No required docs are provided yet");
 }
--- conflicted
+++ resolved
@@ -263,15 +263,12 @@
 
   Future<DMChannel> createDMChannel(Snowflake userId);
 
-<<<<<<< HEAD
   /// Used to send a request including the bot token header.
-  Future<_HttpResponse> sendRawRequest(String url, String method,
-      {dynamic body, dynamic headers});
-=======
+  Future<_HttpResponse> sendRawRequest(String url, String method, {dynamic body, dynamic headers});
+  
   Future<GuildPreview> fetchGuildPreview(Snowflake guildId);
 
   Future<IChannel> createGuildChannel(Snowflake guildId, ChannelBuilder channelBuilder);
->>>>>>> bd9b574d
 }
 
 class _HttpEndpoints implements IHttpEndpoints {
@@ -758,12 +755,6 @@
   }
 
   @override
-<<<<<<< HEAD
-  Stream<Member> searchGuildMembers(Snowflake guildId, String query,
-      {int limit = 1}) async* {
-    final response = await _httpClient._execute(BasicRequest._new(
-        "/guilds/$guildId/members/search",
-=======
   Stream<Member> searchGuildMembers(Snowflake guildId, String query, {int limit = 1}) async* {
     if (query.isEmpty) {
       yield* Stream.error(ArgumentError("`query` parameter cannot be empty. If you want to request all members use `fetchGuildMembers`"));
@@ -771,7 +762,6 @@
     }
 
     final response = await _httpClient._execute(BasicRequest._new("/guilds/$guildId/members/search",
->>>>>>> bd9b574d
         queryParams: {"query": query, "limit": limit.toString()}));
 
     if (response is HttpResponseError) {

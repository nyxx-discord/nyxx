--- conflicted
+++ resolved
@@ -72,12 +72,7 @@
   /// Get all guild bans.
   Stream<Ban> getGuildBans(Snowflake guildId);
 
-<<<<<<< HEAD
-  /// Changes nick of self user in given [guildId]
-  Future<void> changeGuildSelfNick(Snowflake guildId, String nick);
-=======
   Future<void> modifyCurrentMember(Snowflake guildId, {String? nick});
->>>>>>> ae6706f4
 
   /// Get [Ban] object for given [bannedUserId]
   Future<Ban> getGuildBan(Snowflake guildId, Snowflake bannedUserId);
@@ -156,12 +151,9 @@
   String userAvatarURL(Snowflake userId, String? avatarHash, int discriminator,
       {String format = "webp", int size = 128});
 
-<<<<<<< HEAD
+  String memberAvatarURL(Snowflake memberId, Snowflake guildId, String avatarHash, {String format = "webp"});
+
   /// Fetches [User] object for given [userId]
-=======
-  String memberAvatarURL(Snowflake memberId, Snowflake guildId, String avatarHash, {String format = "webp"});
-
->>>>>>> ae6706f4
   Future<User> fetchUser(Snowflake userId);
 
   /// "Edits" guild member. Allows to manipulate other guild users.

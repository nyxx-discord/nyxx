--- conflicted
+++ resolved
@@ -301,7 +301,6 @@
   /// Emitted when a bot removes all instances of a given emoji from the reactions of a message
   late Stream<MessageReactionRemoveEmojiEvent> onMessageReactionRemoveEmoji;
 
-<<<<<<< HEAD
   /// Emitted when a thread is created
   late Stream<ThreadCreateEvent> onThreadCreated;
 
@@ -310,7 +309,6 @@
 
   /// Fired when a thread gets deleted
   late Stream<ThreadDeletedEvent> onThreadDelete;
-=======
   /// Emitted when stage channel instance is created
   late Stream<StageInstanceEvent>  onStageInstanceCreate;
 
@@ -319,7 +317,6 @@
 
   /// Emitted when stage channel instance is deleted
   late Stream<StageInstanceEvent>  onStageInstanceDelete;
->>>>>>> e764cffd
 
   /// Creates and logs in a new client. If [ignoreExceptions] is true (by default is)
   /// isolate will ignore all exceptions and continue to work.

part of nyxx;

/// The main place to start with interacting with the Discord API and creating discord bot.
/// From there you can subscribe to various [Stream]s to listen to [Events](https://github.com/l7ssha/nyxx/wiki/EventList)
/// and fetch data from API with provided methods or get cached data.
///
/// Creating new instance of bot:
/// ```
/// Nyxx("<TOKEN>");
/// ```
/// After initializing nyxx you can subscribe to events:
/// ```
/// client.onReady.listen((e) => print("Ready!"));
///
/// client.onRoleCreate.listen((e) {
///   print("Role created with name: ${e.role.name});
/// });
/// ```
/// or setup `CommandsFramework` and `Voice`.
class Nyxx implements Disposable {
  final String _token;
  final DateTime _startTime = DateTime.now();

  late final ClientOptions _options;
  late final CacheOptions _cacheOptions;

  late final _ConnectionManager _ws; // ignore: unused_field
  late final _EventController _events;

  late final _HttpHandler _http;
  late final _HttpEndpoints _httpEndpoints;

  /// When identifying to the gateway, you have to specify an intents parameter which
  /// allows you to conditionally subscribe to pre-defined "intents", groups of events defined by Discord.
  /// If you do not specify a certain intent, you will not receive any of the gateway events that are batched into that group.
  /// Since api v8 its required upon connecting to gateway.
  final int intents;

  /// The current bot user.
  late ClientUser self;

  /// The bot"s OAuth2 app.
  late ClientOAuth2Application app;

  /// All of the guilds the bot is in. Can be empty or can miss guilds on (READY_EVENT).
  late final Cache<Snowflake, Guild> guilds;

  /// All of the channels the bot can see.
  late final ChannelCache channels;

  /// All of the users the bot can see. Does not have offline users
  /// without `forceFetchUsers` enabled.
  late final Cache<Snowflake, User> users;

  /// True if client is ready.
  bool ready = false;

  /// The current version of `nyxx`
  final String version = Constants.version;

  /// Current client"s shard
  late ShardManager shardManager;

  /// Emitted when a shard is disconnected from the websocket.
  late Stream<DisconnectEvent> onDisconnect;

  /// Emitted when a successful HTTP response is received.
  late Stream<HttpResponseEvent> onHttpResponse;

  /// Emitted when a HTTP request failed.
  late Stream<HttpErrorEvent> onHttpError;

  /// Sent when the client is ratelimited, either by the ratelimit handler itself,
  /// or when a 429 is received.
  late Stream<RatelimitEvent> onRatelimited;

  /// Emitted when the client is ready. Should be sent only once.
  late Stream<ReadyEvent> onReady;

  /// Emitted when a message is received. It includes private messages.
  late Stream<MessageReceivedEvent> onMessageReceived;

  /// Emitted when private message is received.
  late Stream<MessageReceivedEvent> onDmReceived;

  /// Emitted when channel"s pins are updated.
  late Stream<ChannelPinsUpdateEvent> onChannelPinsUpdate;

  /// Emitted when guild"s emojis are changed.
  late Stream<GuildEmojisUpdateEvent> onGuildEmojisUpdate;

  /// Emitted when a message is edited. Old message can be null if isn"t cached.
  late Stream<MessageUpdateEvent> onMessageUpdate;

  /// Emitted when a message is deleted.
  late Stream<MessageDeleteEvent> onMessageDelete;

  /// Emitted when a channel is created.
  late Stream<ChannelCreateEvent> onChannelCreate;

  /// Emitted when a channel is updated.
  late Stream<ChannelUpdateEvent> onChannelUpdate;

  /// Emitted when a channel is deleted.
  late Stream<ChannelDeleteEvent> onChannelDelete;

  /// Emitted when a member is banned.
  late Stream<GuildBanAddEvent> onGuildBanAdd;

  /// Emitted when a user is unbanned.
  late Stream<GuildBanRemoveEvent> onGuildBanRemove;

  /// Emitted when the client joins a guild.
  late Stream<GuildCreateEvent> onGuildCreate;

  /// Emitted when a guild is updated.
  late Stream<GuildUpdateEvent> onGuildUpdate;

  /// Emitted when the client leaves a guild.
  late Stream<GuildDeleteEvent> onGuildDelete;

  /// Emitted when a member joins a guild.
  late Stream<GuildMemberAddEvent> onGuildMemberAdd;

  /// Emitted when a member is updated.
  late Stream<GuildMemberUpdateEvent> onGuildMemberUpdate;

  /// Emitted when a user leaves a guild.
  late Stream<GuildMemberRemoveEvent> onGuildMemberRemove;

  /// Emitted when a member"s presence is changed.
  late Stream<PresenceUpdateEvent> onPresenceUpdate;

  /// Emitted when a user starts typing.
  late Stream<TypingEvent> onTyping;

  /// Emitted when a role is created.
  late Stream<RoleCreateEvent> onRoleCreate;

  /// Emitted when a role is updated.
  late Stream<RoleUpdateEvent> onRoleUpdate;

  /// Emitted when a role is deleted.
  late Stream<RoleDeleteEvent> onRoleDelete;

  /// Emitted when many messages are deleted at once
  late Stream<MessageDeleteBulkEvent> onMessageDeleteBulk;

  /// Emitted when a user adds a reaction to a message.
  late Stream<MessageReactionEvent> onMessageReactionAdded;

  /// Emitted when a user deletes a reaction to a message.
  late Stream<MessageReactionEvent> onMessageReactionRemove;

  /// Emitted when a user explicitly removes all reactions from a message.
  late Stream<MessageReactionsRemovedEvent> onMessageReactionsRemoved;

  /// Emitted when someone joins/leaves/moves voice channel.
  late Stream<VoiceStateUpdateEvent> onVoiceStateUpdate;

  /// Emitted when a guild"s voice server is updated.
  /// This is sent when initially connecting to voice, and when the current voice instance fails over to a new server.
  late Stream<VoiceServerUpdateEvent> onVoiceServerUpdate;

  /// Emitted when user was updated
  late Stream<UserUpdateEvent> onUserUpdate;

  /// Emitted when bot is mentioned
  late Stream<MessageReceivedEvent> onSelfMention;

  /// Emitted when invite is created
  late Stream<InviteCreatedEvent> onInviteCreated;

  /// Emitted when invite is deleted
  late Stream<InviteDeletedEvent> onInviteDeleted;

  /// Emitted when a bot removes all instances of a given emoji from the reactions of a message
  late Stream<MessageReactionRemoveEmojiEvent> onMessageReactionRemoveEmoji;

  /// Logger instance
  final Logger _logger = Logger("Client");

  /// Gets an bot invite link with zero permissions
  String get inviteLink => app.getInviteUrl();

  /// Can be used to edit options after client initialised. Used by Nyxx.interactions to enable raw events
  ClientOptions get options => this._options;

  /// Returns handler for all available REST API action.
  IHttpEndpoints get httpEndpoints => this._httpEndpoints;

  /// Creates and logs in a new client. If [ignoreExceptions] is true (by default is)
  /// isolate will ignore all exceptions and continue to work.
  Nyxx(this._token, this.intents,
      {ClientOptions? options,
      CacheOptions? cacheOptions,
      bool ignoreExceptions = true,
      bool useDefaultLogger = true,
      Level? defaultLoggerLogLevel}) {
    if (useDefaultLogger) {
      Logger.root.level = defaultLoggerLogLevel ?? Level.ALL;

      Logger.root.onRecord.listen((LogRecord rec) {
        print(
            "[${rec.time}] [${rec.level.name}] [${rec.loggerName}] ${rec.message}");
      });
    }

    this._logger.info("Starting bot with pid: $pid");

    if (_token.isEmpty) {
      throw MissingTokenError();
    }

    if (!Platform.isWindows) {
      ProcessSignal.sigterm.watch().forEach((event) async {
        await this.dispose();
      });
    }

    ProcessSignal.sigint.watch().forEach((event) async {
      await this.dispose();
    });

    if (ignoreExceptions) {
      Isolate.current.setErrorsFatal(false);

      final errorsPort = ReceivePort();
      errorsPort.listen((err) {
        _logger.severe("ERROR: ${err[0]} \n ${err[1]}");
      });
      Isolate.current.addErrorListener(errorsPort.sendPort);
    }

    this._options = options ?? ClientOptions();
    this._cacheOptions = cacheOptions ?? CacheOptions();

    this.guilds = _SnowflakeCache();
    this.channels = ChannelCache._new();
    this.users = _SnowflakeCache();

    this._http = _HttpHandler._new(this);
    this._httpEndpoints = _HttpEndpoints._new(this);

    this._events = _EventController(this);
    this.onSelfMention = this
        .onMessageReceived
        .where((event) => event.message.mentions.contains(this.self));
    this.onDmReceived =
        this.onMessageReceived.where((event) => event.message is DMMessage);

    this._ws = _ConnectionManager(this);
  }

  /// The client"s uptime.
  Duration get uptime => DateTime.now().difference(_startTime);

  /// [DateTime] when client was started
  DateTime get startTime => _startTime;

  /// Returns guild  even if the user is not in the guild.
<<<<<<< HEAD
  /// This endpoint is only for Public guilds.
  Future<GuildPreview> getGuildPreview(Snowflake guildId) async {
    final response =
        await _http._execute(BasicRequest._new("/guilds/$guildId/preview"));

    if (response is HttpResponseSuccess) {
      return GuildPreview._new(this, response.jsonBody as Map<String, dynamic>);
    }

    return Future.error(response);
  }
=======
  /// This endpoint is only for Public guilds if bot is not int the guild.
  Future<GuildPreview> fetchGuildPreview(Snowflake guildId) async =>
    this._httpEndpoints.fetchGuildPreview(guildId);
>>>>>>> bd9b574d

  /// Returns guild with given [guildId]
  Future<Guild> fetchGuild(Snowflake guildId) =>
      this._httpEndpoints.fetchGuild(guildId);

  /// Returns channel with specified id.
  /// ```
  /// var channel = await client.getChannel<TextChannel>(Snowflake("473853847115137024"));
  /// ```
  Future<T> fetchChannel<T extends IChannel>(Snowflake channelId) =>
      this._httpEndpoints.fetchChannel(channelId);

  /// Get user instance with specified id.
  /// ```
  /// var user = client.getUser(Snowflake("302359032612651009"));
  /// ``
  Future<User> fetchUser(Snowflake userId) =>
      this._httpEndpoints.fetchUser(userId);

  // /// Creates new guild with provided builder.
  // /// Only for bots with less than 10 guilds otherwise it will return Future with error.
  // ///
  // /// ```
  // /// var guildBuilder = GuildBuilder()
  // ///                       ..name = "Example Guild"
  // ///                       ..roles = [RoleBuilder()..name = "Example Role]
  // /// var newGuild = await client.createGuild(guildBuilder);
  // /// ```
  // Future<Guild> createGuild(GuildBuilder builder) async {
  //   if (this.guilds.count >= 10) {
  //     return Future.error(ArgumentError("Guild cannot be created if bot is in 10 or more guilds"));
  //   }
  //
  //   final response = await this._http._execute(BasicRequest._new("/guilds", method: "POST"));
  //
  //   if (response is HttpResponseSuccess) {
  //     return Guild._new(this, response.jsonBody as Map<String, dynamic>);
  //   }
  //
  //   return Future.error(response);
  // }

  /// Gets a webhook by its id and/or token.
  /// If token is supplied authentication is not needed.
  Future<Webhook> fetchWebhook(Snowflake id, {String token = ""}) =>
      this._httpEndpoints.fetchWebhook(id, token: token);

  /// Gets an [Invite] object with given code.
  /// If the [code] is in cache - it will be taken from it, otherwise API will be called.
  ///
  /// ```
  /// var inv = client.getInvite("YMgffU8");
  /// ```
  Future<Invite> getInvite(String code) =>
      this._httpEndpoints.fetchInvite(code);

  /// Returns number of shards
  int get shards => this.shardManager._shards.length;

  /// Sets presence for bot.
  ///
  /// Code below will display bot presence as `Playing Super duper game`:
  /// ```dart
  /// bot.setPresence(game: Activity.of("Super duper game"))
  /// ```
  ///
  /// Bots cannot set custom status - only game, listening and stream available.
  ///
  /// To set bot presence to streaming use:
  /// ```dart
  /// bot.setPresence(game: Activity.of("Super duper game", type: ActivityType.streaming, url: "https://twitch.tv/l7ssha"))
  /// ```
  /// `url` property in `Activity` can be only set when type is set to `streaming`
  void setPresence(PresenceBuilder presenceBuilder) {
    this.shardManager.setPresence(presenceBuilder);
  }

  @override
  Future<void> dispose() async {
    this._logger.info("Disposing and closing bot...");

    if (this._options.shutdownHook != null) {
      await this._options.shutdownHook!(this);
    }

    await shardManager.dispose();
    await this._events.dispose();
    await guilds.dispose();
    await users.dispose();
    await guilds.dispose();

    this._logger.info("Exiting...");
    exit(0);
  }
}<|MERGE_RESOLUTION|>--- conflicted
+++ resolved
@@ -258,24 +258,9 @@
   /// [DateTime] when client was started
   DateTime get startTime => _startTime;
 
-  /// Returns guild  even if the user is not in the guild.
-<<<<<<< HEAD
-  /// This endpoint is only for Public guilds.
-  Future<GuildPreview> getGuildPreview(Snowflake guildId) async {
-    final response =
-        await _http._execute(BasicRequest._new("/guilds/$guildId/preview"));
-
-    if (response is HttpResponseSuccess) {
-      return GuildPreview._new(this, response.jsonBody as Map<String, dynamic>);
-    }
-
-    return Future.error(response);
-  }
-=======
   /// This endpoint is only for Public guilds if bot is not int the guild.
   Future<GuildPreview> fetchGuildPreview(Snowflake guildId) async =>
     this._httpEndpoints.fetchGuildPreview(guildId);
->>>>>>> bd9b574d
 
   /// Returns guild with given [guildId]
   Future<Guild> fetchGuild(Snowflake guildId) =>

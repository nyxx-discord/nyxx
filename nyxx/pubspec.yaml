--- conflicted
+++ resolved
@@ -1,9 +1,5 @@
 name: nyxx
-<<<<<<< HEAD
-version: 2.0.0-rc.15
-=======
 version: 2.0.0
->>>>>>> b642ce81
 description: A Discord library for Dart. Simple, robust framework for creating discord bots for Dart language.
 homepage: https://github.com/nyxx-discord/nyxx
 repository: https://github.com/nyxx-discord/nyxx

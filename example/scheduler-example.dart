import 'package:nyxx/Vm.dart';
import 'package:nyxx/nyxx.dart' as nyxx;
import 'package:nyxx/utils.dart' as util;

import 'dart:io';
import 'dart:async';

void main() async {
<<<<<<< HEAD
  var bot = nyxx.Nyxx(Platform.environment['DISCORD_TOKEN']);
=======
  configureNyxxForVM();
  nyxx.Nyxx(Platform.environment['DISCORD_TOKEN']);
>>>>>>> 8ec0e4d7

  /// Create new scheduler and fill out all required fields
  var scheduler = util.Scheduler(bot)
    ..runEvery = const Duration(seconds: 1)
    ..targets = [nyxx.Snowflake("422285619952222208")]
    ..action = (channel, t) {
      channel.send(content: "test");
    };

  /// Disable scheduler after 5 seconds
  Timer(const Duration(seconds: 5), () => scheduler.stop());

  /// Run scheduler
  await scheduler.run();
}<|MERGE_RESOLUTION|>--- conflicted
+++ resolved
@@ -6,12 +6,8 @@
 import 'dart:async';
 
 void main() async {
-<<<<<<< HEAD
+  configureNyxxForVM();
   var bot = nyxx.Nyxx(Platform.environment['DISCORD_TOKEN']);
-=======
-  configureNyxxForVM();
-  nyxx.Nyxx(Platform.environment['DISCORD_TOKEN']);
->>>>>>> 8ec0e4d7
 
   /// Create new scheduler and fill out all required fields
   var scheduler = util.Scheduler(bot)

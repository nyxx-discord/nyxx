import 'package:nyxx/src/builders/builder.dart';
import 'package:nyxx/src/builders/message/allowed_mentions.dart';
import 'package:nyxx/src/builders/message/attachment.dart';
import 'package:nyxx/src/builders/message/component.dart';
import 'package:nyxx/src/builders/message/embed.dart';
import 'package:nyxx/src/builders/sentinels.dart';
import 'package:nyxx/src/models/message/message.dart';
import 'package:nyxx/src/models/snowflake.dart';

class MessageBuilder extends CreateBuilder<Message> {
  String? content;

  dynamic /* int | String */ nonce;

  bool? tts;

<<<<<<< HEAD
  final List<EmbedBuilder>? embeds;
=======
  List<Embed>? embeds;
>>>>>>> 7b414b8e

  AllowedMentions? allowedMentions;

  Snowflake? replyId;

  bool? requireReplyToExist;

  List<ActionRowBuilder>? components;

  List<Snowflake>? stickerIds;

  List<AttachmentBuilder>? attachments;

  bool? suppressEmbeds;

  bool? suppressNotifications;

  MessageBuilder({
    this.content,
    this.nonce,
    this.tts,
    this.embeds,
    this.allowedMentions,
    this.replyId,
    this.requireReplyToExist,
    this.components,
    this.stickerIds,
    this.attachments,
    this.suppressEmbeds,
    this.suppressNotifications,
  });

  @override
  Map<String, Object?> build() => {
        if (content != null) 'content': content,
        if (nonce != null) 'nonce': nonce,
        if (tts != null) 'tts': tts,
        if (embeds != null) 'embeds': embeds!.map((e) => e.build()).toList(),
        if (allowedMentions != null) 'allowed_mentions': allowedMentions!.build(),
        if (replyId != null)
          'message_reference': {
            'message_id': replyId.toString(),
            if (requireReplyToExist != null) 'fail_if_not_exists': requireReplyToExist,
          },
        if (components != null) 'components': components!.map((e) => e.build()).toList(),
        if (stickerIds != null) 'sticker_ids': stickerIds!.map((e) => e.toString()).toList(),
        if (attachments != null) 'attachments': attachments!.map((e) => e.build()).toList(),
        if (suppressEmbeds != null || suppressNotifications != null)
          'flags':
              (suppressEmbeds == true ? MessageFlags.suppressEmbeds.value : 0) | (suppressNotifications == true ? MessageFlags.suppressNotifications.value : 0),
      };
}

class MessageUpdateBuilder extends UpdateBuilder<Message> {
  String? content;

<<<<<<< HEAD
  final List<EmbedBuilder>? embeds;
=======
  List<Embed>? embeds;
>>>>>>> 7b414b8e

  bool? suppressEmbeds;

  AllowedMentions? allowedMentions;

  List<ActionRowBuilder>? components;

  List<AttachmentBuilder>? attachments;

  MessageUpdateBuilder({
    this.content = sentinelString,
    this.embeds = sentinelList,
    this.suppressEmbeds,
    this.allowedMentions,
    this.components,
    this.attachments = sentinelList,
  });

  @override
  Map<String, Object?> build() => {
        if (!identical(content, sentinelString)) 'content': content,
        if (!identical(embeds, sentinelList)) 'embeds': embeds!.map((e) => e.build()).toList(),
        if (allowedMentions != null) 'allowed_mentions': allowedMentions!.build(),
        if (components != null) 'components': components!.map((e) => e.build()).toList(),
        if (!identical(attachments, sentinelList)) 'attachments': attachments!.map((e) => e.build()).toList(),
        if (suppressEmbeds != null) 'flags': (suppressEmbeds == true ? MessageFlags.suppressEmbeds.value : 0),
      };
}<|MERGE_RESOLUTION|>--- conflicted
+++ resolved
@@ -14,11 +14,7 @@
 
   bool? tts;
 
-<<<<<<< HEAD
-  final List<EmbedBuilder>? embeds;
-=======
-  List<Embed>? embeds;
->>>>>>> 7b414b8e
+  List<EmbedBuilder>? embeds;
 
   AllowedMentions? allowedMentions;
 
@@ -75,11 +71,7 @@
 class MessageUpdateBuilder extends UpdateBuilder<Message> {
   String? content;
 
-<<<<<<< HEAD
-  final List<EmbedBuilder>? embeds;
-=======
-  List<Embed>? embeds;
->>>>>>> 7b414b8e
+  List<EmbedBuilder>? embeds;
 
   bool? suppressEmbeds;
 

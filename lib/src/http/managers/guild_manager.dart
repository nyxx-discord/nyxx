--- conflicted
+++ resolved
@@ -49,12 +49,9 @@
   @override
   Guild parse(Map<String, Object?> raw) {
     final id = Snowflake.parse(raw['id'] as String);
+
     return Guild(
-<<<<<<< HEAD
       id: id,
-=======
-      id: Snowflake.parse(raw['id']!),
->>>>>>> 8dbb0461
       manager: this,
       name: raw['name'] as String,
       iconHash: (raw['icon'] ?? raw['icon_hash']) as String?,

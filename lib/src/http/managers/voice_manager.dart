--- conflicted
+++ resolved
@@ -17,16 +17,12 @@
   /// Parse a [VoiceState] from a [Map].
   VoiceState parseVoiceState(Map<String, Object?> raw) {
     final guildId = maybeParse(raw['guild_id'], Snowflake.parse);
+
     return VoiceState(
       guildId: guildId,
       channelId: maybeParse(raw['channel_id'], Snowflake.parse),
-<<<<<<< HEAD
       userId: Snowflake.parse(raw['user_id'] as String),
       member: maybeParse(raw['member'], client.guilds[guildId ?? Snowflake.zero].members.parse),
-=======
-      userId: Snowflake.parse(raw['user_id']!),
-      member: maybeParse(raw['member'], client.guilds[Snowflake.zero].members.parse),
->>>>>>> 8dbb0461
       sessionId: raw['session_id'] as String,
       isServerDeafened: raw['deaf'] as bool,
       isServerMuted: raw['mute'] as bool,

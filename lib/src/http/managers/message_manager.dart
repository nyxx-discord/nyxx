import 'dart:convert';

import 'package:http/http.dart' show MultipartFile;
import 'package:nyxx/src/builders/emoji/reaction.dart';
import 'package:nyxx/src/builders/message/message.dart';
import 'package:nyxx/src/builders/sentinels.dart';
import 'package:nyxx/src/http/managers/manager.dart';
import 'package:nyxx/src/http/request.dart';
import 'package:nyxx/src/http/route.dart';
import 'package:nyxx/src/models/application.dart';
import 'package:nyxx/src/models/channel/channel.dart';
import 'package:nyxx/src/models/channel/guild_channel.dart';
import 'package:nyxx/src/models/channel/thread.dart';
import 'package:nyxx/src/models/discord_color.dart';
import 'package:nyxx/src/models/interaction.dart';
import 'package:nyxx/src/models/message/activity.dart';
import 'package:nyxx/src/models/message/attachment.dart';
import 'package:nyxx/src/models/message/author.dart';
import 'package:nyxx/src/models/message/channel_mention.dart';
import 'package:nyxx/src/models/message/component.dart';
import 'package:nyxx/src/models/message/embed.dart';
import 'package:nyxx/src/models/message/message.dart';
import 'package:nyxx/src/models/message/reaction.dart';
import 'package:nyxx/src/models/message/reference.dart';
import 'package:nyxx/src/models/message/role_subscription_data.dart';
import 'package:nyxx/src/models/snowflake.dart';
import 'package:nyxx/src/models/user/user.dart';
import 'package:nyxx/src/utils/cache_helpers.dart';
import 'package:nyxx/src/utils/parsing_helpers.dart';

/// A manager for [Message]s in a [TextChannel].
class MessageManager extends Manager<Message> {
  /// The ID of the [TextChannel] this manager is attached to.
  final Snowflake channelId;

  /// Create a new [MessageManager].
  MessageManager(super.config, super.client, {required this.channelId}) : super(identifier: '$channelId.messages');

  @override
  PartialMessage operator [](Snowflake id) => PartialMessage(id: id, manager: this);

  @override
  Message parse(Map<String, Object?> raw, {Snowflake? guildId}) {
    if (client.channels.cache[channelId] case GuildChannel(guildId: final guildIdFromChannel)) {
      guildId ??= guildIdFromChannel;
    }

    final webhookId = maybeParse(raw['webhook_id'], Snowflake.parse);

    return Message(
      id: Snowflake.parse(raw['id']!),
      manager: this,
      author: (webhookId == null
          ? client.users.parse(raw['author'] as Map<String, Object?>)
          : client.webhooks.parseWebhookAuthor(raw['author'] as Map<String, Object?>)) as MessageAuthor,
      content: raw['content'] as String,
      timestamp: DateTime.parse(raw['timestamp'] as String),
      editedTimestamp: maybeParse(raw['edited_timestamp'], DateTime.parse),
      isTts: raw['tts'] as bool,
      mentionsEveryone: raw['mention_everyone'] as bool,
      mentions: parseMany(raw['mentions'] as List, client.users.parse),
      roleMentionIds: parseMany(raw['mention_roles'] as List, Snowflake.parse),
      channelMentions: maybeParseMany(raw['mention_channels'], parseChannelMention) ?? [],
      attachments: parseMany(raw['attachments'] as List, parseAttachment),
      embeds: parseMany(raw['embeds'] as List, parseEmbed),
      reactions: maybeParseMany(raw['reactions'], parseReaction) ?? [],
      nonce: raw['nonce'] /* as int | String */,
      isPinned: raw['pinned'] as bool,
      webhookId: webhookId,
      type: MessageType.parse(raw['type'] as int),
      activity: maybeParse(raw['activity'], parseMessageActivity),
      application: maybeParse(
        raw['application'],
        (Map<String, Object?> raw) => PartialApplication(id: Snowflake.parse(raw['id']!), manager: client.applications),
      ),
      applicationId: maybeParse(raw['application_id'], Snowflake.parse),
      reference: maybeParse(raw['message_reference'], parseMessageReference),
      flags: MessageFlags(raw['flags'] as int? ?? 0),
      referencedMessage: maybeParse(raw['referenced_message'], parse),
      interaction: maybeParse(
        raw['interaction'],
        (Map<String, Object?> raw) => parseMessageInteraction(raw, guildId: guildId),
      ),
      thread: maybeParse(raw['thread'], client.channels.parse) as Thread?,
      components: maybeParseMany(raw['components'], parseMessageComponent),
      position: raw['position'] as int?,
      roleSubscriptionData: maybeParse(raw['role_subscription_data'], parseRoleSubscriptionData),
      stickers: parseMany(raw['sticker_items'] as List? ?? [], client.stickers.parseStickerItem),
      resolved: maybeParse(raw['resolved'], (Map<String, Object?> raw) => client.interactions.parseResolvedData(raw, guildId: guildId, channelId: channelId)),
    );
  }

  ChannelMention parseChannelMention(Map<String, Object?> raw) {
    return ChannelMention(
      id: Snowflake.parse(raw['id']!),
      manager: client.channels,
      guildId: Snowflake.parse(raw['guild_id']!),
      type: ChannelType.parse(raw['type'] as int),
      name: raw['name'] as String,
    );
  }

  Attachment parseAttachment(Map<String, Object?> raw) {
    return Attachment(
      id: Snowflake.parse(raw['id']!),
      manager: this,
      fileName: raw['filename'] as String,
      description: raw['description'] as String?,
      contentType: raw['content_type'] as String?,
      size: raw['size'] as int,
      url: Uri.parse(raw['url'] as String),
      proxiedUrl: Uri.parse(raw['proxy_url'] as String),
      height: raw['height'] as int?,
      width: raw['width'] as int?,
      isEphemeral: raw['ephemeral'] as bool? ?? false,
      duration: maybeParse(raw['duration_secs'], (double value) => Duration(microseconds: (value * Duration.microsecondsPerSecond).floor())),
      waveform: maybeParse(raw['waveform'], base64.decode),
      flags: maybeParse(raw['flags'], AttachmentFlags.new),
    );
  }

  Embed parseEmbed(Map<String, Object?> raw) {
    return Embed(
      title: raw['title'] as String?,
      description: raw['description'] as String?,
      url: maybeParse(raw['url'], Uri.parse),
      timestamp: maybeParse(raw['timestamp'], DateTime.parse),
      color: maybeParse(raw['color'], DiscordColor.new),
      footer: maybeParse(raw['footer'], parseEmbedFooter),
      image: maybeParse(raw['image'], parseEmbedImage),
      thumbnail: maybeParse(raw['thumbnail'], parseEmbedThumbnail),
      video: maybeParse(raw['video'], parseEmbedVideo),
      provider: maybeParse(raw['provider'], parseEmbedProvider),
      author: maybeParse(raw['author'], parseEmbedAuthor),
      fields: maybeParseMany(raw['fields'], parseEmbedField),
    );
  }

  EmbedFooter parseEmbedFooter(Map<String, Object?> raw) {
    return EmbedFooter(
      text: raw['text'] as String,
      iconUrl: maybeParse(raw['icon_url'], Uri.parse),
      proxiedIconUrl: maybeParse(raw['proxy_icon_url'], Uri.parse),
    );
  }

  EmbedImage parseEmbedImage(Map<String, Object?> raw) {
    return EmbedImage(
      url: Uri.parse(raw['url'] as String),
      proxiedUrl: maybeParse(raw['proxy_url'], Uri.parse),
      height: raw['height'] as int?,
      width: raw['width'] as int?,
    );
  }

  EmbedThumbnail parseEmbedThumbnail(Map<String, Object?> raw) {
    return EmbedThumbnail(
      url: Uri.parse(raw['url'] as String),
      proxiedUrl: maybeParse(raw['proxy_url'], Uri.parse),
      height: raw['height'] as int?,
      width: raw['width'] as int?,
    );
  }

  EmbedVideo parseEmbedVideo(Map<String, Object?> raw) {
    return EmbedVideo(
      url: Uri.parse(raw['url'] as String),
      proxiedUrl: maybeParse(raw['proxy_url'], Uri.parse),
      height: raw['height'] as int?,
      width: raw['width'] as int?,
    );
  }

  EmbedProvider parseEmbedProvider(Map<String, Object?> raw) {
    return EmbedProvider(
      name: raw['name'] as String?,
      url: maybeParse(raw['url'], Uri.parse),
    );
  }

  EmbedAuthor parseEmbedAuthor(Map<String, Object?> raw) {
    return EmbedAuthor(
      name: raw['name'] as String,
      url: maybeParse(raw['url'], Uri.parse),
      iconUrl: maybeParse(raw['icon_url'], Uri.parse),
      proxyIconUrl: maybeParse(raw['proxy_icon_url'], Uri.parse),
    );
  }

  EmbedField parseEmbedField(Map<String, Object?> raw) {
    return EmbedField(
      name: raw['name'] as String,
      value: raw['value'] as String,
      inline: raw['inline'] as bool? ?? false,
    );
  }

  Reaction parseReaction(Map<String, Object?> raw) {
    return Reaction(
      count: raw['count'] as int,
      countDetails: parseReactionCountDetails(raw['count_details'] as Map<String, Object?>),
      me: raw['me'] as bool,
      meBurst: raw['me_burst'] as bool,
      emoji: client.guilds[Snowflake.zero].emojis.parse(raw['emoji'] as Map<String, Object?>),
      burstColors: parseMany(raw['burst_colors'] as List, DiscordColor.parseHexString),
    );
  }

  ReactionCountDetails parseReactionCountDetails(Map<String, Object?> raw) {
    return ReactionCountDetails(
      burst: raw['burst'] as int,
      normal: raw['normal'] as int,
    );
  }

  MessageActivity parseMessageActivity(Map<String, Object?> raw) {
    return MessageActivity(
      type: MessageActivityType.parse(raw['type'] as int),
      partyId: raw['party_id'] as String?,
    );
  }

  MessageReference parseMessageReference(Map<String, Object?> raw) {
    return MessageReference(
      manager: this,
      messageId: maybeParse(raw['message_id'], Snowflake.parse),
      channelId: Snowflake.parse(raw['channel_id']!),
      guildId: maybeParse(raw['guild_id'], Snowflake.parse),
    );
  }

  RoleSubscriptionData parseRoleSubscriptionData(Map<String, Object?> raw) {
    return RoleSubscriptionData(
      listingId: Snowflake.parse(raw['role_subscription_listing_id']!),
      tierName: raw['tier_name'] as String,
      totalMonthsSubscribed: raw['total_months_subscribed'] as int,
      isRenewal: raw['is_renewal'] as bool,
    );
  }

  MessageComponent parseMessageComponent(Map<String, Object?> raw) {
    final type = MessageComponentType.parse(raw['type'] as int);

    return switch (type) {
      MessageComponentType.actionRow => ActionRowComponent(
          components: parseMany(raw['components'] as List, parseMessageComponent),
        ),
      MessageComponentType.button => ButtonComponent(
          style: ButtonStyle.parse(raw['style'] as int),
          label: raw['label'] as String?,
          emoji: maybeParse(raw['emoji'], client.guilds[Snowflake.zero].emojis.parse),
          customId: raw['custom_id'] as String?,
          url: maybeParse(raw['url'], Uri.parse),
          isDisabled: raw['disabled'] as bool?,
        ),
      MessageComponentType.textInput => TextInputComponent(
          customId: raw['custom_id'] as String,
          style: maybeParse(raw['style'], TextInputStyle.parse),
          label: raw['label'] as String?,
          minLength: raw['min_length'] as int?,
          maxLength: raw['max_length'] as int?,
          isRequired: raw['required'] as bool?,
          value: raw['value'] as String?,
          placeholder: raw['placeholder'] as String?,
        ),
      MessageComponentType.stringSelect ||
      MessageComponentType.userSelect ||
      MessageComponentType.roleSelect ||
      MessageComponentType.mentionableSelect ||
      MessageComponentType.channelSelect =>
        SelectMenuComponent(
          type: type,
          customId: raw['custom_id'] as String,
          options: maybeParseMany(raw['options'], parseSelectMenuOption),
          channelTypes: maybeParseMany(raw['channel_types'], ChannelType.parse),
          placeholder: raw['placeholder'] as String?,
          defaultValues: maybeParseMany(raw['default_values'], parseSelectMenuDefaultValue),
          minValues: raw['min_values'] as int?,
          maxValues: raw['max_values'] as int?,
          isDisabled: raw['disabled'] as bool?,
        ),
    };
  }

  SelectMenuOption parseSelectMenuOption(Map<String, Object?> raw) {
    return SelectMenuOption(
      label: raw['label'] as String,
      value: raw['value'] as String,
      description: raw['description'] as String?,
      emoji: maybeParse(raw['emoji'], client.guilds[Snowflake.zero].emojis.parse),
      isDefault: raw['default'] as bool?,
    );
  }

<<<<<<< HEAD
  SelectMenuDefaultValue parseSelectMenuDefaultValue(Map<String, Object?> raw) {
    return SelectMenuDefaultValue(
      id: Snowflake.parse(raw['id']!),
      type: SelectMenuDefaultValueType.parse(raw['type'] as String),
    );
  }

  MessageInteraction parseMessageInteraction(Map<String, Object?> raw) {
=======
  MessageInteraction parseMessageInteraction(Map<String, Object?> raw, {Snowflake? guildId}) {
>>>>>>> 74bf5076
    final user = client.users.parse(raw['user'] as Map<String, Object?>);

    return MessageInteraction(
      id: Snowflake.parse(raw['id']!),
      type: InteractionType.parse(raw['type'] as int),
      name: raw['name'] as String,
      user: user,
      member: maybeParse(
        raw['member'],
        (Map<String, Object?> raw) => client.guilds[guildId ?? Snowflake.zero].members[user.id],
      ),
    );
  }

  @override
  Future<Message> create(MessageBuilder builder) async {
    final route = HttpRoute()
      ..channels(id: channelId.toString())
      ..messages();

    final HttpRequest request;
    if (!identical(builder.attachments, sentinelList) && builder.attachments?.isNotEmpty == true) {
      final attachments = builder.attachments!;
      final payload = builder.build();

      final files = <MultipartFile>[];
      for (int i = 0; i < attachments.length; i++) {
        files.add(MultipartFile.fromBytes(
          'files[$i]',
          attachments[i].data,
          filename: attachments[i].fileName,
        ));

        ((payload['attachments'] as List)[i] as Map)['id'] = i.toString();
      }

      request = MultipartRequest(
        route,
        method: 'POST',
        jsonPayload: jsonEncode(payload),
        files: files,
      );
    } else {
      request = BasicRequest(route, method: 'POST', body: jsonEncode(builder.build()));
    }

    final response = await client.httpHandler.executeSafe(request);
    final message = parse(response.jsonBody as Map<String, Object?>);

    client.updateCacheWith(message);
    return message;
  }

  @override
  Future<Message> fetch(Snowflake id) async {
    final route = HttpRoute()
      ..channels(id: channelId.toString())
      ..messages(id: id.toString());
    final request = BasicRequest(route);

    final response = await client.httpHandler.executeSafe(request);
    final message = parse(response.jsonBody as Map<String, Object?>);

    client.updateCacheWith(message);
    return message;
  }

  @override
  Future<Message> update(Snowflake id, MessageUpdateBuilder builder) async {
    final route = HttpRoute()
      ..channels(id: channelId.toString())
      ..messages(id: id.toString());

    final HttpRequest request;
    if (!identical(builder.attachments, sentinelList) && builder.attachments?.isNotEmpty == true) {
      final attachments = builder.attachments!;
      final payload = builder.build();

      final files = <MultipartFile>[];
      for (int i = 0; i < attachments.length; i++) {
        files.add(MultipartFile.fromBytes(
          'files[$i]',
          attachments[i].data,
          filename: attachments[i].fileName,
        ));

        ((payload['attachments'] as List)[i] as Map)['id'] = i.toString();
      }

      request = MultipartRequest(
        route,
        method: 'PATCH',
        jsonPayload: jsonEncode(payload),
        files: files,
      );
    } else {
      request = BasicRequest(route, method: 'PATCH', body: jsonEncode(builder.build()));
    }

    final response = await client.httpHandler.executeSafe(request);
    final message = parse(response.jsonBody as Map<String, Object?>);

    client.updateCacheWith(message);
    return message;
  }

  @override
  Future<void> delete(Snowflake id, {String? auditLogReason}) async {
    final route = HttpRoute()
      ..channels(id: channelId.toString())
      ..messages(id: id.toString());
    final request = BasicRequest(route, method: 'DELETE');

    await client.httpHandler.executeSafe(request);

    cache.remove(id);
  }

  /// Fetch multiple messages in this channel.
  Future<List<Message>> fetchMany({Snowflake? around, Snowflake? before, Snowflake? after, int? limit}) async {
    final route = HttpRoute()
      ..channels(id: channelId.toString())
      ..messages();
    final request = BasicRequest(
      route,
      queryParameters: {
        if (around != null) 'around': around.toString(),
        if (before != null) 'before': before.toString(),
        if (after != null) 'after': after.toString(),
        if (limit != null) 'limit': limit.toString(),
      },
    );

    final response = await client.httpHandler.executeSafe(request);
    final messages = parseMany(response.jsonBody as List, parse);

    messages.forEach(client.updateCacheWith);
    return messages;
  }

  /// Crosspost a message to all channels following the channel it was sent in.
  Future<Message> crosspost(Snowflake id) async {
    final route = HttpRoute()
      ..channels(id: channelId.toString())
      ..messages(id: id.toString())
      ..crosspost();
    final request = BasicRequest(route, method: 'POST');

    final response = await client.httpHandler.executeSafe(request);
    final message = parse(response.jsonBody as Map<String, Object?>);

    client.updateCacheWith(message);
    return message;
  }

  /// Bulk delete many messages at once
  ///
  /// This will throw an error if any of [ids] is not a valid message ID or if any of the messages are from before [Snowflake.bulkDeleteLimit].
  Future<void> bulkDelete(Iterable<Snowflake> ids) async {
    final route = HttpRoute()
      ..channels(id: channelId.toString())
      ..messages()
      ..bulkDelete();
    final request = BasicRequest(route, method: 'POST', body: jsonEncode(ids.map((e) => e.toString()).toList()));

    await client.httpHandler.executeSafe(request);
  }

  /// Get the pinned messages in the channel.
  Future<List<Message>> getPins() async {
    final route = HttpRoute()
      ..channels(id: channelId.toString())
      ..pins();
    final request = BasicRequest(route);

    final response = await client.httpHandler.executeSafe(request);
    final messages = parseMany(response.jsonBody as List, parse);

    messages.forEach(client.updateCacheWith);
    return messages;
  }

  /// Pin a message in the channel.
  Future<void> pin(Snowflake id, {String? auditLogReason}) async {
    final route = HttpRoute()
      ..channels(id: channelId.toString())
      ..pins(id: id.toString());
    final request = BasicRequest(route, method: 'PUT', auditLogReason: auditLogReason);

    await client.httpHandler.executeSafe(request);
  }

  /// Unpin a message in the channel.
  Future<void> unpin(Snowflake id, {String? auditLogReason}) async {
    final route = HttpRoute()
      ..channels(id: channelId.toString())
      ..pins(id: id.toString());
    final request = BasicRequest(route, method: 'DELETE', auditLogReason: auditLogReason);

    await client.httpHandler.executeSafe(request);
  }

  /// Adds a reaction to a message.
  Future<void> addReaction(Snowflake id, ReactionBuilder emoji) async {
    final route = HttpRoute()
      ..channels(id: channelId.toString())
      ..messages(id: id.toString())
      ..reactions(emoji: emoji.build(), userId: '@me');

    final request = BasicRequest(route, method: 'PUT');

    await client.httpHandler.executeSafe(request);
  }

  /// Deletes our own reaction from a message.
  Future<void> deleteOwnReaction(Snowflake id, ReactionBuilder emoji) async {
    final route = HttpRoute()
      ..channels(id: channelId.toString())
      ..messages(id: id.toString())
      ..reactions(emoji: emoji.build(), userId: '@me');

    final request = BasicRequest(route, method: 'DELETE');

    await client.httpHandler.executeSafe(request);
  }

  /// Deletes all reactions on a message.
  Future<void> deleteAllReactions(Snowflake id) async {
    final route = HttpRoute()
      ..channels(id: channelId.toString())
      ..messages(id: id.toString())
      ..reactions();
    final request = BasicRequest(route, method: 'DELETE');

    await client.httpHandler.executeSafe(request);
  }

  /// Deletes all reactions for a given emoji on a message.
  Future<void> deleteReactionForUser(Snowflake id, Snowflake userId, ReactionBuilder emoji) async {
    final route = HttpRoute()
      ..channels(id: channelId.toString())
      ..messages(id: id.toString())
      ..reactions(emoji: emoji.build(), userId: userId.toString());

    final request = BasicRequest(route, method: 'DELETE');

    await client.httpHandler.executeSafe(request);
  }

  /// Deletes all reactions for a given emoji on a message.
  Future<void> deleteReaction(Snowflake id, ReactionBuilder emoji) async {
    final route = HttpRoute()
      ..channels(id: channelId.toString())
      ..messages(id: id.toString())
      ..reactions(emoji: emoji.build());

    final request = BasicRequest(route, method: 'DELETE');

    await client.httpHandler.executeSafe(request);
  }

  /// Get a list of users that reacted with a given emoji on a message.
  Future<List<User>> fetchReactions(Snowflake id, ReactionBuilder emoji) async {
    final route = HttpRoute()
      ..channels(id: channelId.toString())
      ..messages(id: id.toString())
      ..reactions(emoji: emoji.build());
    final request = BasicRequest(route);

    final response = await client.httpHandler.executeSafe(request);
    final users = parseMany(response.jsonBody as List, client.users.parse);

    users.forEach(client.updateCacheWith);
    return users;
  }

  // TODO once oauth2 is implemented: Group DM control endpoints
}<|MERGE_RESOLUTION|>--- conflicted
+++ resolved
@@ -292,7 +292,6 @@
     );
   }
 
-<<<<<<< HEAD
   SelectMenuDefaultValue parseSelectMenuDefaultValue(Map<String, Object?> raw) {
     return SelectMenuDefaultValue(
       id: Snowflake.parse(raw['id']!),
@@ -300,10 +299,7 @@
     );
   }
 
-  MessageInteraction parseMessageInteraction(Map<String, Object?> raw) {
-=======
   MessageInteraction parseMessageInteraction(Map<String, Object?> raw, {Snowflake? guildId}) {
->>>>>>> 74bf5076
     final user = client.users.parse(raw['user'] as Map<String, Object?>);
 
     return MessageInteraction(

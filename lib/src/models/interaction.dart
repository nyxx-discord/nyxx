--- conflicted
+++ resolved
@@ -156,11 +156,7 @@
   }
 
   /// Send a response to this interaction.
-<<<<<<< HEAD
-  Future<InteractionCallbackResponse?> respond(MessageBuilder builder, {bool? isEphemeral, bool? withResponse}) async {
-=======
-  Future<void> respond(MessageBuilder builder, {@Deprecated('Use MessageBuilder.flags instead') bool? isEphemeral}) async {
->>>>>>> 8e3c53e7
+  Future<InteractionCallbackResponse?> respond(MessageBuilder builder, {@Deprecated('Use MessageBuilder.flags instead') bool? isEphemeral, bool? withResponse}) async {
     if (_didRespond) {
       throw AlreadyRespondedError(this);
     }
@@ -170,12 +166,8 @@
       _didRespond = true;
       _wasEphemeral = isEphemeral;
 
-<<<<<<< HEAD
+      // ignore: deprecated_member_use_from_same_package
       return manager.createResponse(id, token, InteractionResponseBuilder.channelMessage(builder, isEphemeral: isEphemeral), withResponse: withResponse);
-=======
-      // ignore: deprecated_member_use_from_same_package
-      await manager.createResponse(id, token, InteractionResponseBuilder.channelMessage(builder, isEphemeral: isEphemeral));
->>>>>>> 8e3c53e7
     } else {
       assert(isEphemeral == _wasEphemeral || isEphemeral == null, 'Cannot change the value of isEphemeral between acknowledge and respond');
       _didRespond = true;
@@ -338,11 +330,7 @@
   }
 
   @override
-<<<<<<< HEAD
-  Future<InteractionCallbackResponse?> respond(Builder<Message> builder, {bool? updateMessage, bool? isEphemeral, bool? withResponse}) async {
-=======
-  Future<void> respond(Builder<Message> builder, {bool? updateMessage, @Deprecated('Use MessageBuilder.flags instead') bool? isEphemeral}) async {
->>>>>>> 8e3c53e7
+  Future<InteractionCallbackResponse?> respond(Builder<Message> builder, {bool? updateMessage, @Deprecated('Use MessageBuilder.flags instead') bool? isEphemeral, bool? withResponse}) async {
     assert(updateMessage != true || isEphemeral != true, 'Cannot set isEphemeral to true if updateMessage is set to true');
     assert(updateMessage != true || builder is MessageUpdateBuilder, 'builder must be a MessageUpdateBuilder if updateMessage is true');
     assert(updateMessage == true || builder is MessageBuilder, 'builder must be a MessageBuilder if updateMessage is null or false');
@@ -361,12 +349,8 @@
         return manager.createResponse(id, token, InteractionResponseBuilder.updateMessage(builder as MessageUpdateBuilder), withResponse: withResponse);
       } else {
         // ignore: deprecated_member_use_from_same_package
-<<<<<<< HEAD
         return manager.createResponse(id, token, InteractionResponseBuilder.channelMessage(builder as MessageBuilder, isEphemeral: isEphemeral),
             withResponse: withResponse);
-=======
-        await manager.createResponse(id, token, InteractionResponseBuilder.channelMessage(builder as MessageBuilder, isEphemeral: isEphemeral));
->>>>>>> 8e3c53e7
       }
     } else {
       assert(updateMessage == _didUpdateMessage || updateMessage == null, 'Cannot change the value of updateMessage between acknowledge and respond');

import 'dart:typed_data';

import 'package:nyxx/src/builders/channel/channel_position.dart';
import 'package:nyxx/src/builders/channel/guild_channel.dart';
import 'package:nyxx/src/builders/guild/template.dart';
import 'package:nyxx/src/builders/guild/welcome_screen.dart';
import 'package:nyxx/src/builders/guild/widget.dart';
import 'package:nyxx/src/builders/voice.dart';
import 'package:nyxx/src/http/managers/audit_log_manager.dart';
import 'package:nyxx/src/http/managers/auto_moderation_manager.dart';
import 'package:nyxx/src/http/managers/emoji_manager.dart';
import 'package:nyxx/src/http/managers/guild_manager.dart';
import 'package:nyxx/src/http/managers/member_manager.dart';
import 'package:nyxx/src/http/managers/role_manager.dart';
import 'package:nyxx/src/http/managers/scheduled_event_manager.dart';
import 'package:nyxx/src/models/channel/guild_channel.dart';
import 'package:nyxx/src/models/channel/thread_list.dart';
import 'package:nyxx/src/models/emoji.dart';
import 'package:nyxx/src/models/guild/ban.dart';
import 'package:nyxx/src/models/guild/guild_preview.dart';
import 'package:nyxx/src/models/guild/guild_widget.dart';
import 'package:nyxx/src/models/guild/integration.dart';
import 'package:nyxx/src/models/guild/onboarding.dart';
import 'package:nyxx/src/models/guild/template.dart';
import 'package:nyxx/src/models/guild/welcome_screen.dart';
import 'package:nyxx/src/models/invite/invite.dart';
import 'package:nyxx/src/models/locale.dart';
import 'package:nyxx/src/models/permissions.dart';
import 'package:nyxx/src/models/role.dart';
import 'package:nyxx/src/models/snowflake.dart';
import 'package:nyxx/src/models/snowflake_entity/snowflake_entity.dart';
import 'package:nyxx/src/models/voice/voice_region.dart';
import 'package:nyxx/src/utils/flags.dart';

/// A partial [Guild].
class PartialGuild extends WritableSnowflakeEntity<Guild> {
  @override
  final GuildManager manager;

  /// A [MemberManager] for the members of this guild.
  MemberManager get members => MemberManager(manager.client.options.memberCacheConfig, manager.client, guildId: id);

  /// A [RoleManager] for the roles of this guild.
  RoleManager get roles => RoleManager(manager.client.options.roleCacheConfig, manager.client, guildId: id);

  /// A [ScheduledEventManager] for the scheduled events of this guild.
  ScheduledEventManager get scheduledEvents => ScheduledEventManager(manager.client.options.scheduledEventCacheConfig, manager.client, guildId: id);

  /// An [AutoModerationManager] for the auto moderation rules of this guild.
  AutoModerationManager get autoModerationRules => AutoModerationManager(manager.client.options.autoModerationRuleConfig, manager.client, guildId: id);

<<<<<<< HEAD
  /// An [EmojiManager] for the emojis of this guild.
  EmojiManager get emojis => EmojiManager(manager.client.options.emojiCacheConfig, manager.client, guildId: id);
=======
  /// An [AuditLogManager] for the audit log of this guild.
  AuditLogManager get auditLogs => AuditLogManager(manager.client.options.auditLogEntryConfig, manager.client, guildId: id);
>>>>>>> cdd74072

  /// Create a new [PartialGuild].
  PartialGuild({required super.id, required this.manager});

  @override
  Future<Guild> fetch({bool? withCounts}) => manager.fetch(id, withCounts: withCounts);

  /// Fetch this guild's preview.
  Future<GuildPreview> fetchPreview() => manager.fetchGuildPreview(id);

  /// Fetch the channels in this guild.
  Future<List<GuildChannel>> fetchChannels() => manager.fetchGuildChannels(id);

  /// Create a channel in this guild.
  Future<T> createChannel<T extends GuildChannel>(GuildChannelBuilder<T> builder, {String? auditLogReason}) =>
      manager.createGuildChannel(id, builder, auditLogReason: auditLogReason);

  /// Update the channel positions in this guild.
  Future<void> updateChannelPositions(List<ChannelPositionBuilder> positions) => manager.updateChannelPositions(id, positions);

  /// List the active threads in this guild.
  Future<ThreadList> listActiveThreads() => manager.listActiveThreads(id);

  /// List the bans in this guild.
  Future<List<Ban>> listBans() => manager.listBans(id);

  /// Ban a member in this guild.
  Future<void> createBan(Snowflake userId, {Duration? deleteMessages, String? auditLogReason}) =>
      manager.createBan(id, userId, auditLogReason: auditLogReason, deleteMessages: deleteMessages);

  /// Unban a member in this guild.
  Future<void> deleteBan(Snowflake userId, {String? auditLogReason}) => manager.deleteBan(id, userId, auditLogReason: auditLogReason);

  /// Fetch the MFA level for this guild.
  Future<void> updateMfaLevel(MfaLevel level, {String? auditLogReason}) => manager.updateMfaLevel(id, level, auditLogReason: auditLogReason);

  /// Fetch the member prune count for the given [days] and [roleIds].
  Future<int> fetchPruneCount({int? days, List<Snowflake>? roleIds}) => manager.fetchPruneCount(id, days: days, roleIds: roleIds);

  /// Start a member prune with the given [days] and [roleIds].
  ///
  /// Returns the pruned count if [computeCount] is `true`
  Future<int?> startPrune({int? days, bool? computeCount, List<Snowflake>? roleIds, String? auditLogReason}) => manager.startGuildPrune(
        id,
        auditLogReason: auditLogReason,
        computeCount: computeCount,
        days: days,
        roleIds: roleIds,
      );

  /// List the voice regions available in the guild.
  Future<List<VoiceRegion>> listVoiceRegions() => manager.listVoiceRegions(id);

  /// List the integrations in this guild.
  Future<List<Integration>> listIntegrations() => manager.listIntegrations(id);

  /// Remove an integration from this guild.
  Future<void> deleteIntegration(Snowflake integrationId, {String? auditLogReason}) => manager.deleteIntegration(id, integrationId);

  /// Fetch this guild's widget settings.
  Future<WidgetSettings> fetchWidgetSettings() => manager.fetchWidgetSettings(id);

  /// Update this guild's widget settings.
  Future<WidgetSettings> updateWidgetSettings(WidgetSettingsUpdateBuilder builder, {String? auditLogReason}) =>
      manager.updateWidgetSettings(id, builder, auditLogReason: auditLogReason);

  /// Fetch this guild's widget information.
  Future<GuildWidget> fetchWidget() => manager.fetchGuildWidget(id);

  /// Fetch this guild's widget image.
  ///
  /// The returned data is in PNG format.
  Future<Uint8List> fetchWidgetImage({WidgetImageStyle? style}) => manager.fetchGuildWidgetImage(id, style: style);

  /// Fetch this guild's welcome screen.
  Future<WelcomeScreen> fetchWelcomeScreen() => manager.fetchWelcomeScreen(id);

  /// Update this guild's welcome screen.
  Future<WelcomeScreen> updateWelcomeScreen(WelcomeScreenUpdateBuilder builder, {String? auditLogReason}) =>
      manager.updateWelcomeScreen(id, builder, auditLogReason: auditLogReason);

  /// Fetch the onboarding information for this guild.
  Future<Onboarding> fetchOnboarding() => manager.fetchOnboarding(id);

  /// Update the current user's voice state in this guild.
  Future<void> updateCurrentUserVoiceState(CurrentUserVoiceStateUpdateBuilder builder) => manager.updateCurrentUserVoiceState(id, builder);

  /// Update a member's voice state in this guild.
  Future<void> updateVoiceState(Snowflake userId, VoiceStateUpdateBuilder builder) => manager.updateVoiceState(id, userId, builder);

  /// List the templates in this guild.
  Future<List<GuildTemplate>> listTemplates() => manager.listGuildTemplates(id);

  /// Create a template in this guild.
  Future<GuildTemplate> createTemplate(GuildTemplateBuilder builder) => manager.createGuildTemplate(id, builder);

  /// Sync a template in this guild.
  Future<GuildTemplate> syncTemplate(String code) => manager.syncGuildTemplate(id, code);

  /// Update a template in this guild.
  Future<GuildTemplate> updateTemplate(String code, GuildTemplateUpdateBuilder builder) => manager.updateGuildTemplate(id, code, builder);

  /// Delete a template in this guild.
  Future<GuildTemplate> deleteTemplate(String code) => manager.deleteGuildTemplate(id, code);

  /// List the invites to this guild.
  Future<List<Invite>> listInvites() => manager.listInvites(id);
}

/// {@template guild}
/// A collection of channels & users.
///
/// Guilds are often referred to as servers.
/// {@endtemplate}
class Guild extends PartialGuild {
  /// This guild's name.
  final String name;

  /// The hash of this guild's icon.
  final String? iconHash;

  /// The hash of this guild's splash image.
  final String? splashHash;

  /// The hash of this guild's discovery splash image.
  final String? discoverySplashHash;

  /// Whether this guild is owned by the current user.
  ///
  /// {@template get_current_user_guilds_only}
  /// This field is only present when fetching the current user's guilds.
  /// {@endtemplate}
  final bool? isOwnedByCurrentUser;

  /// The ID of this guild's owner.
  final Snowflake ownerId;

  /// The current user's permissions.
  ///
  /// {@macro get_current_user_guilds_only}
  final Permissions? currentUserPermissions;

  /// The ID of this guild's AFK channel.
  final Snowflake? afkChannelId;

  /// The time after which members are moved into the AFK channel.
  final Duration afkTimeout;

  /// Whether the widget is enabled in this guild.
  final bool isWidgetEnabled;

  /// The channel ID the widget's invite will send users to.
  final Snowflake? widgetChannelId;

  /// This guild's verification level.
  final VerificationLevel verificationLevel;

  /// The default message notification level.
  final MessageNotificationLevel defaultMessageNotificationLevel;

  /// The explicit content filter level for this guild.
  final ExplicitContentFilterLevel explicitContentFilterLevel;

  /// A list of roles in this guild.
  // Renamed to avoid conflict with the roles manager.
  final List<Role> roleList;

  /// A list of emojis in this guild.
  // Renamed to avoid conflict with the emojis manager.
  final List<Emoji> emojiList;

  /// A set of features enabled in this guild.
  final GuildFeatures features;

  /// This guild's MFA level.
  final MfaLevel mfaLevel;

  /// The ID of the application that created this guild.
  final Snowflake? applicationId;

  /// The ID of the channel system messages are sent to.
  final Snowflake? systemChannelId;

  /// The configuration for this guild's system channel.
  final SystemChannelFlags systemChannelFlags;

  /// The ID of the rules channel in a community guild.
  final Snowflake? rulesChannelId;

  /// The maximum number of presences in this guild.
  final int? maxPresences;

  /// The maximum number of members in this guild.
  final int? maxMembers;

  /// This guild's vanity invite URL code.
  final String? vanityUrlCode;

  /// This guild's description.
  final String? description;

  /// The hash of this guild's banner.
  final String? bannerHash;

  /// The current premium tier of this guild.
  final PremiumTier premiumTier;

  /// The number of members who have boosted this guild.
  final int? premiumSubscriptionCount;

  /// This guild's preferred locale.
  final Locale preferredLocale;

  /// The ID of the public updates channel in a community guild.
  final Snowflake? publicUpdatesChannelId;

  /// The maximum number of users in a video channel.
  final int? maxVideoChannelUsers;

  /// The maximum number of users in a stage video channel.
  final int? maxStageChannelUsers;

  /// An approximate number of members in this guild.
  ///
  /// {@template fetch_with_counts_only}
  /// This is only returned when fetching this guild with `withCounts` set to `true`.
  /// {@endtemplate}
  final int? approximateMemberCount;

  /// An approximate number of presences in this guild.
  ///
  /// {@macro fetch_with_counts_only}
  final int? approximatePresenceCount;

  /// This guild's welcome screen.
  final WelcomeScreen? welcomeScreen;

  /// This guild's NSFW level.
  final NsfwLevel nsfwLevel;

  // TODO
  //final List<Sticker> stickers;

  /// Whether this guild has the premium progress bar enabled.
  final bool hasPremiumProgressBarEnabled;

  /// {@macro guild}
  Guild({
    required super.id,
    required super.manager,
    required this.name,
    required this.iconHash,
    required this.splashHash,
    required this.discoverySplashHash,
    required this.isOwnedByCurrentUser,
    required this.ownerId,
    required this.currentUserPermissions,
    required this.afkChannelId,
    required this.afkTimeout,
    required this.isWidgetEnabled,
    required this.widgetChannelId,
    required this.verificationLevel,
    required this.defaultMessageNotificationLevel,
    required this.explicitContentFilterLevel,
    required this.roleList,
    required this.features,
    required this.mfaLevel,
    required this.applicationId,
    required this.systemChannelId,
    required this.systemChannelFlags,
    required this.rulesChannelId,
    required this.maxPresences,
    required this.maxMembers,
    required this.vanityUrlCode,
    required this.description,
    required this.bannerHash,
    required this.premiumTier,
    required this.premiumSubscriptionCount,
    required this.preferredLocale,
    required this.publicUpdatesChannelId,
    required this.maxVideoChannelUsers,
    required this.maxStageChannelUsers,
    required this.approximateMemberCount,
    required this.approximatePresenceCount,
    required this.welcomeScreen,
    required this.nsfwLevel,
    required this.hasPremiumProgressBarEnabled,
    required this.emojiList,
  });
}

/// The verification level for a guild.
enum VerificationLevel {
  none._(0),
  low._(1),
  medium._(2),
  high._(3),
  veryHigh._(4);

  /// The value of this verification level.
  final int value;

  const VerificationLevel._(this.value);

  /// Parses a [VerificationLevel] from an [int].
  ///
  /// The [value] must be a valid verification level.
  factory VerificationLevel.parse(int value) => VerificationLevel.values.firstWhere(
        (level) => level.value == value,
        orElse: () => throw FormatException('Invalid verification level', value),
      );

  @override
  String toString() => 'VerificationLevel($value)';
}

/// The level at which message notifications are sent in a guild.
enum MessageNotificationLevel {
  allMessages._(0),
  onlyMentions._(1);

  /// The value of this message notification level.
  final int value;

  const MessageNotificationLevel._(this.value);

  /// Parses a [MessageNotificationLevel] from an [int].
  ///
  /// The [value] must be a valid message notification level.
  factory MessageNotificationLevel.parse(int value) => MessageNotificationLevel.values.firstWhere(
        (level) => level.value == value,
        orElse: () => throw FormatException('Invalid message notification level', value),
      );

  @override
  String toString() => 'MessageNotificationLevel($value)';
}

/// The level of explicit content filtering in a guild.
enum ExplicitContentFilterLevel {
  disabled._(0),
  membersWithoutRoles._(1),
  allMembers._(2);

  /// The value of this explicit content filter level.
  final int value;

  const ExplicitContentFilterLevel._(this.value);

  /// Parses an [ExplicitContentFilterLevel] from an [int].
  ///
  /// The [value] must be a valid explicit content filter level.
  factory ExplicitContentFilterLevel.parse(int value) => ExplicitContentFilterLevel.values.firstWhere(
        (level) => level.value == value,
        orElse: () => throw FormatException('Invalid explicit content filter level', value),
      );

  @override
  String toString() => 'ExplicitContentFilterLevel($value)';
}

/// Features that can be enabled in certain guilds.
// Artificial flags for guild features. The values are arbitrary, and are associated with the strings from the API in [GuildManager].
class GuildFeatures extends Flags<GuildFeatures> {
  /// The guild has an animated banner.
  static const animatedBanner = Flag<GuildFeatures>.fromOffset(0);

  /// The guild has an animated icon.
  static const animatedIcon = Flag<GuildFeatures>.fromOffset(1);

  /// The guild has the Application Command Permissions V2.
  static const applicationCommandPermissionsV2 = Flag<GuildFeatures>.fromOffset(2);

  /// The guild has auto moderation.
  static const autoModeration = Flag<GuildFeatures>.fromOffset(3);

  /// The guild has a banner.
  static const banner = Flag<GuildFeatures>.fromOffset(4);

  /// The guild is a community guild.
  static const community = Flag<GuildFeatures>.fromOffset(5);

  /// The guild has enabled monetization.
  static const creatorMonetizableProvisional = Flag<GuildFeatures>.fromOffset(6);

  /// The guild has enabled the role subscription promo page.
  static const creatorStorePage = Flag<GuildFeatures>.fromOffset(7);

  /// The guild has been set as a support server on the App Directory.
  static const developerSupportServer = Flag<GuildFeatures>.fromOffset(8);

  /// The guild is able to be discovered in the directory.
  static const discoverable = Flag<GuildFeatures>.fromOffset(9);

  /// The guild is able to be featured in the directory.
  static const featurable = Flag<GuildFeatures>.fromOffset(10);

  /// The guild has paused invites, preventing new users from joining.
  static const invitesDisabled = Flag<GuildFeatures>.fromOffset(11);

  /// The guild has access to set an invite splash background.
  static const inviteSplash = Flag<GuildFeatures>.fromOffset(12);

  /// The guild has enabled Membership Screening.
  static const memberVerificationGateEnabled = Flag<GuildFeatures>.fromOffset(13);

  /// The guild has increased custom sticker slots.
  static const moreStickers = Flag<GuildFeatures>.fromOffset(14);

  /// The guild has access to create announcement channels.
  static const news = Flag<GuildFeatures>.fromOffset(15);

  /// The guild is partnered.
  static const partnered = Flag<GuildFeatures>.fromOffset(16);

  /// The guild can be previewed before joining via Membership Screening or the directory.
  static const previewEnabled = Flag<GuildFeatures>.fromOffset(17);

  /// The guild has disabled alerts for join raids in the configured safety alerts channel.
  static const raidAlertsDisabled = Flag<GuildFeatures>.fromOffset(18);

  /// The guild is able to set role icons.
  static const roleIcons = Flag<GuildFeatures>.fromOffset(19);

  /// The guild has role subscriptions that can be purchased.
  static const roleSubscriptionsAvailableForPurchase = Flag<GuildFeatures>.fromOffset(20);

  /// The guild has enabled role subscriptions.
  static const roleSubscriptionsEnabled = Flag<GuildFeatures>.fromOffset(21);

  /// The guild has enabled ticketed events.
  static const ticketedEventsEnabled = Flag<GuildFeatures>.fromOffset(22);

  /// The guild has access to set a vanity URL.
  static const vanityUrl = Flag<GuildFeatures>.fromOffset(23);

  /// The guild is verified.
  static const verified = Flag<GuildFeatures>.fromOffset(24);

  /// The guild has access to set 384kbps bitrate in voice (previously VIP voice servers).
  static const vipRegions = Flag<GuildFeatures>.fromOffset(25);

  /// The guild has enabled the welcome screen.
  static const welcomeScreenEnabled = Flag<GuildFeatures>.fromOffset(26);

  /// Create a new [GuildFeatures].
  const GuildFeatures(super.value);

  /// Whether this guild has the [animatedBanner] feature.
  bool get hasAnimatedBanner => has(animatedBanner);

  /// Whether this guild has the [animatedIcon] feature.
  bool get hasAnimatedIcon => has(animatedIcon);

  /// Whether this guild has the [applicationCommandPermissionsV2] feature.
  bool get hasApplicationCommandPermissionsV2 => has(applicationCommandPermissionsV2);

  /// Whether this guild has the [autoModeration] feature.
  bool get hasAutoModeration => has(autoModeration);

  /// Whether this guild has the [banner] feature.
  bool get hasBanner => has(banner);

  /// Whether this guild has the [community] feature.
  bool get hasCommunity => has(community);

  /// Whether this guild has the [creatorMonetizableProvisional] feature.
  bool get isCreatorMonetizableProvisional => has(creatorMonetizableProvisional);

  /// Whether this guild has the [creatorStorePage] feature.
  bool get hasCreatorStorePage => has(creatorStorePage);

  /// Whether this guild has the [developerSupportServer] feature.
  bool get hasDeveloperSupportServer => has(developerSupportServer);

  /// Whether this guild has the [discoverable] feature.
  bool get isDiscoverable => has(discoverable);

  /// Whether this guild has the [featurable] feature.
  bool get isFeaturable => has(featurable);

  /// Whether this guild has the [invitesDisabled] feature.
  bool get hasInvitesDisabled => has(invitesDisabled);

  /// Whether this guild has the [inviteSplash] feature.
  bool get hasInviteSplash => has(inviteSplash);

  /// Whether this guild has the [memberVerificationGateEnabled] feature.
  bool get hasMemberVerificationGateEnabled => has(memberVerificationGateEnabled);

  /// Whether this guild has the [moreStickers] feature.
  bool get hasMoreStickers => has(moreStickers);

  /// Whether this guild has the [news] feature.
  bool get hasNews => has(news);

  /// Whether this guild has the [partnered] feature.
  bool get isPartnered => has(partnered);

  /// Whether this guild has the [previewEnabled] feature.
  bool get hasPreviewEnabled => has(previewEnabled);

  /// Whether this guild has the [roleIcons] feature.
  bool get hasRoleIcons => has(roleIcons);

  /// Whether this guild has the [roleSubscriptionsAvailableForPurchase] feature.
  bool get hasRoleSubscriptionsAvailableForPurchase => has(roleSubscriptionsAvailableForPurchase);

  /// Whether this guild has the [roleSubscriptionsEnabled] feature.
  bool get hasRoleSubscriptionsEnabled => has(roleSubscriptionsEnabled);

  /// Whether this guild has the [ticketedEventsEnabled] feature.
  bool get hasTicketedEventsEnabled => has(ticketedEventsEnabled);

  /// Whether this guild has the [vanityUrl] feature.
  bool get hasVanityUrl => has(vanityUrl);

  /// Whether this guild has the [verified] feature.
  bool get isVerified => has(verified);

  /// Whether this guild has the [vipRegions] feature.
  bool get hasVipRegions => has(vipRegions);

  /// Whether this guild has the [welcomeScreenEnabled] feature.
  bool get hasWelcomeScreenEnabled => has(welcomeScreenEnabled);

  /// Whether this guild has the [raidAlertsDisabled] feature.
  bool get hasRaidAlertsDisabled => has(raidAlertsDisabled);
}

/// The MFA level required for moderators of a guild.
enum MfaLevel {
  none._(0),
  elevated._(1);

  /// The value of this MFA level.
  final int value;

  const MfaLevel._(this.value);

  /// Parses an [MfaLevel] from an [int].
  ///
  /// The [value] must be a valid mfa level.
  factory MfaLevel.parse(int value) => MfaLevel.values.firstWhere(
        (level) => level.value == value,
        orElse: () => throw FormatException('Invalid mfa level', value),
      );

  @override
  String toString() => 'MfaLevel($value)';
}

/// The configuration of a guild's system channel.
class SystemChannelFlags extends Flags<SystemChannelFlags> {
  /// Suppress member join notifications.
  static const suppressJoinNotifications = Flag<SystemChannelFlags>.fromOffset(0);

  /// Suppress server boost notifications.
  static const suppressPremiumSubscriptions = Flag<SystemChannelFlags>.fromOffset(1);

  /// Suppress server setup tips.
  static const suppressGuildReminderNotifications = Flag<SystemChannelFlags>.fromOffset(2);

  /// Hide member join sticker reply buttons.
  static const suppressJoinNotificationReplies = Flag<SystemChannelFlags>.fromOffset(3);

  /// Suppress role subscription purchase and renewal notifications.
  static const suppressRoleSubscriptionPurchaseNotifications = Flag<SystemChannelFlags>.fromOffset(4);

  /// Hide role subscription sticker reply buttons.
  static const suppressRoleSubscriptionPurchaseNotificationReplies = Flag<SystemChannelFlags>.fromOffset(5);

  /// Create a new [SystemChannelFlags].
  const SystemChannelFlags(super.value);

  /// Whether this configuration has the [suppressJoinNotifications] flag.
  bool get shouldSuppressJoinNotifications => has(suppressJoinNotifications);

  /// Whether this configuration has the [suppressPremiumSubscriptions] flag.
  bool get shouldSuppressPremiumSubscriptions => has(suppressPremiumSubscriptions);

  /// Whether this configuration has the [suppressGuildReminderNotifications] flag.
  bool get shouldSuppressGuildReminderNotifications => has(suppressGuildReminderNotifications);

  /// Whether this configuration has the [suppressJoinNotificationReplies] flag.
  bool get shouldSuppressJoinNotificationReplies => has(suppressJoinNotificationReplies);

  /// Whether this configuration has the [suppressRoleSubscriptionPurchaseNotifications] flag.
  bool get shouldSuppressRoleSubscriptionPurchaseNotifications => has(suppressRoleSubscriptionPurchaseNotifications);

  /// Whether this configuration has the [suppressRoleSubscriptionPurchaseNotificationReplies] flag.
  bool get shouldSuppressRoleSubscriptionPurchaseNotificationReplies => has(suppressRoleSubscriptionPurchaseNotificationReplies);
}

/// The premium tier of a guild.
enum PremiumTier {
  none._(0),
  one._(1),
  two._(2),
  three._(3);

  /// The value of this tier.
  final int value;

  const PremiumTier._(this.value);

  /// Parses a [PremiumTier] from an [int].
  ///
  /// The [value] must be a valid premium tier.
  factory PremiumTier.parse(int value) => PremiumTier.values.firstWhere(
        (level) => level.value == value,
        orElse: () => throw FormatException('Invalid premium tier', value),
      );

  @override
  String toString() => 'PremiumTier($value)';
}

/// The NSFW level of a guild.
enum NsfwLevel {
  unset._(0),
  explicit._(1),
  safe._(2),
  ageRestricted._(3);

  /// The value of this NSFW level.
  final int value;

  const NsfwLevel._(this.value);

  /// Parses an [NsfwLevel] from an [int].
  ///
  /// The [value] must be a valid nsfw level.
  factory NsfwLevel.parse(int value) => NsfwLevel.values.firstWhere(
        (level) => level.value == value,
        orElse: () => throw FormatException('Invalid nsfw level', value),
      );

  @override
  String toString() => 'NsfwLevel($value)';
}<|MERGE_RESOLUTION|>--- conflicted
+++ resolved
@@ -49,13 +49,11 @@
   /// An [AutoModerationManager] for the auto moderation rules of this guild.
   AutoModerationManager get autoModerationRules => AutoModerationManager(manager.client.options.autoModerationRuleConfig, manager.client, guildId: id);
 
-<<<<<<< HEAD
   /// An [EmojiManager] for the emojis of this guild.
   EmojiManager get emojis => EmojiManager(manager.client.options.emojiCacheConfig, manager.client, guildId: id);
-=======
+
   /// An [AuditLogManager] for the audit log of this guild.
   AuditLogManager get auditLogs => AuditLogManager(manager.client.options.auditLogEntryConfig, manager.client, guildId: id);
->>>>>>> cdd74072
 
   /// Create a new [PartialGuild].
   PartialGuild({required super.id, required this.manager});

--- conflicted
+++ resolved
@@ -66,13 +66,11 @@
   /// The [CacheConfig] to use for the [Guild.autoModerationRules] manager.
   final CacheConfig<AutoModerationRule> autoModerationRuleConfig;
 
-<<<<<<< HEAD
   /// The [CacheConfig] to use for the [Guild.integrations] manager.
   final CacheConfig<Integration> integrationConfig;
-=======
+
   /// The [CacheConfig] to use for the [Guild.auditLogs] manager.
   final CacheConfig<AuditLogEntry> auditLogEntryConfig;
->>>>>>> cdd74072
 
   /// Create a new [RestClientOptions].
   const RestClientOptions({
@@ -89,11 +87,8 @@
     this.stageInstanceCacheConfig = const CacheConfig(),
     this.scheduledEventCacheConfig = const CacheConfig(),
     this.autoModerationRuleConfig = const CacheConfig(),
-<<<<<<< HEAD
     this.integrationConfig = const CacheConfig(),
-=======
     this.auditLogEntryConfig = const CacheConfig(),
->>>>>>> cdd74072
   });
 }
 
@@ -113,10 +108,7 @@
     super.stageInstanceCacheConfig,
     super.scheduledEventCacheConfig,
     super.autoModerationRuleConfig,
-<<<<<<< HEAD
     super.integrationConfig,
-=======
     super.auditLogEntryConfig,
->>>>>>> cdd74072
   });
 }
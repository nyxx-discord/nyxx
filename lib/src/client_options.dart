import 'package:nyxx/src/cache/cache.dart';
import 'package:nyxx/src/models/channel/channel.dart';
import 'package:nyxx/src/models/message/message.dart';
import 'package:nyxx/src/models/user/user.dart';
import 'package:nyxx/src/models/webhook.dart';

/// Options for controlling the behavior of a [Nyxx] client.
abstract class ClientOptions {}

/// Options for controlling the behavior of a [NyxxRest] client.
class RestClientOptions implements ClientOptions {
  /// The [CacheConfig] to use for the cache of the [NyxxRest.users] manager.
  final CacheConfig<User> userCacheConfig;

  /// The [CacheConfig] to use for the cache of the [NyxxRest.channels] manager.
  final CacheConfig<Channel> channelCacheConfig;

  /// The [CacheConfig] to use for the cache of [TextChannel.messages] managers.
  final CacheConfig<Message> messageCacheConfig;

<<<<<<< HEAD
=======
  /// The [CacheConfig] to use for the cache of the [NyxxRest.webhooks] manager.
  final CacheConfig<Webhook> webhookCacheConfig;

>>>>>>> 7709271d
  /// Create a new [RestClientOptions].
  RestClientOptions({
    this.userCacheConfig = const CacheConfig(),
    this.channelCacheConfig = const CacheConfig(),
    this.messageCacheConfig = const CacheConfig(),
<<<<<<< HEAD
=======
    this.webhookCacheConfig = const CacheConfig(),
>>>>>>> 7709271d
  });
}<|MERGE_RESOLUTION|>--- conflicted
+++ resolved
@@ -18,20 +18,14 @@
   /// The [CacheConfig] to use for the cache of [TextChannel.messages] managers.
   final CacheConfig<Message> messageCacheConfig;
 
-<<<<<<< HEAD
-=======
   /// The [CacheConfig] to use for the cache of the [NyxxRest.webhooks] manager.
   final CacheConfig<Webhook> webhookCacheConfig;
 
->>>>>>> 7709271d
   /// Create a new [RestClientOptions].
   RestClientOptions({
     this.userCacheConfig = const CacheConfig(),
     this.channelCacheConfig = const CacheConfig(),
     this.messageCacheConfig = const CacheConfig(),
-<<<<<<< HEAD
-=======
     this.webhookCacheConfig = const CacheConfig(),
->>>>>>> 7709271d
   });
 }
import 'dart:convert';
import 'dart:async';
import '../objects.dart';
import 'http.dart';
import 'ws.dart';
import 'package:events/events.dart' as events;
import 'package:http/http.dart' as http;

/// The base class.
/// It contains all of the methods.
class Client extends events.Events {
  /// The token passed into the constructor.
  String token;

  /// The client's options.
  ClientOptions options;

  /// The logged in user.
  ClientUser user;

  /// The bot's OAuth2 app.
  ClientOAuth2Application app;

  /// A map of all the guilds the bot is in, by id.
  Map<String, Guild> guilds = <String, Guild>{};

  /// A map of all the channels the bot is in, by id. Either a [GuildChannel] or
  /// [PrivateChannel].
  Map<String, dynamic> channels = <String, dynamic>{};

  /// A map of all of the users the bot can see, by id. Does not always have
  /// offline users without forceFetchUsers enabled.
  Map<String, User> users = <String, User>{};

  /// Whether or not the client is ready.
  bool ready = false;

<<<<<<< HEAD
  /// The current version.
  String version = "0.8.0";
=======
  /// Creates and logs in a new client.
  Client(this.token, [this.options]) {
    if (this.options == null) {
      this.options = new ClientOptions();
    }

    this._connect();
  }

  void _connect([bool resume = true]) {
    WebSocket.connect('wss://gateway.discord.gg?v=6&encoding=json').then((WebSocket socket) {
      this._socket = socket;
      this._socket.listen((String msg) => this._handleMsg(msg, resume), onDone: () => this._handleErr());
    });
  }

  void _heartbeat() {
    this._socket.add(JSON.encode(<String, dynamic>{"op": 1,"d": this._lastS}));
  }

  Future<Null> _handleMsg(String msg, bool resume) async {
    Map<String, dynamic> json = JSON.decode(msg);

    if (json['s'] != null) {
      this._lastS = json['s'];
    }

    if (json["op"] == 10) {
      const Duration heartbeatInterval = const Duration(milliseconds: 41250);
      new Timer.periodic(heartbeatInterval, (Timer t) => this._heartbeat());

      if (this._sessionID == null || !resume) {
        this.ready = false;
        this._socket.add(JSON.encode(<String, dynamic>{
          "op": 2,
          "d": <String, dynamic>{
            "token": this.token,
            "properties": <String, dynamic>{
              "\$browser": "Discord Dart"
            },
            "large_threshold": 100,
            "compress": false
          }
        }));
      } else if (resume) {
        this._socket.add(JSON.encode(<String, dynamic>{
          "op": 6,
          "d": <String, dynamic>{
            "token": this.token,
            "session_id": this._sessionID,
            "seq": this._lastS
          }
        }));
      }
    }

    else if (json["op"] == 9) {
      this._connect(false);
    }

    else if (json["op"] == 0) {
      if (json['t'] == "READY") {
        this._sessionID = json['d']['session_id'];
        this.user = new ClientUser(json['d']['user']);

        json['d']['guilds'].forEach((Map<String, dynamic> o) {
          this.guilds[o['id']] = null;
        });

        json['d']['private_channels'].forEach((Map<String, dynamic> o) {
          PrivateChannel channel = new PrivateChannel(o);
          this.channels[channel.id] = channel;
        });

        if (this.user.bot) {
          this._api.headers['Authorization'] = "Bot ${this.token}";

          http.Response r = await this._api.get('oauth2/applications/@me');
          Map<String, dynamic> res = JSON.decode(r.body);
          if (r.statusCode == 200) {
            this.app = new ClientOAuth2Application(res);
          }
        } else {
          this._api.headers['Authorization'] = this.token;
        }
      }

      switch (json['t']) {
        case 'MESSAGE_CREATE':
          new MessageEvent(this, json);
          break;

        case 'MESSAGE_DELETE':
          new MessageDeleteEvent(this, json);
          break;

        case 'MESSAGE_UPDATE':
          new MessageUpdateEvent(this, json);
          break;

        case 'GUILD_CREATE':
          new GuildCreateEvent(this, json);
          break;

        case 'GUILD_UPDATE':
          new GuildUpdateEvent(this, json);
          break;

        case 'GUILD_DELETE':
          new GuildDeleteEvent(this, json);
          break;
>>>>>>> 3267cbbc

  /// The client's HTTP manager, this is for use internally.
  HTTP http;

  /// The client's WS manager, this is for use internally.
  WS ws;

  /// Creates and logs in a new client.
  Client(this.token, [this.options]) {
    this.http = new HTTP(this);
    this.ws = new WS(this);

    if (this.options == null) {
      this.options = new ClientOptions();
    }
  }

  /// Resolves an object into a target object, this is for use internally.
  String resolve(String to, dynamic object) {
    if (to == "channel") {
      if (object is Message) {
        return object.channel.id;
      } else if (object is GuildChannel) {
        return object.id;
      } else if (object is PrivateChannel) {
        return object.id;
      } else if (object is Guild) {
        return object.defaultChannel.id;
      } else {
        return object.toString();
      }
    }

    else if (to == "message") {
      if (object is Message) {
        return object.id;
      } else {
        return object.toString();
      }
    }

    else if (to == "guild") {
      if (object is Message) {
        return object.guild.id;
      } else if (object is GuildChannel) {
        return object.guild.id;
      } else if (object is Guild) {
        return object.id;
      } else {
        return object.toString();
      }
    }

    else if (to == "user") {
      if (object is Message) {
        return object.author.id;
      } else if (object is User) {
        return object.id;
      } else if (object is Member) {
        return object.user.id;
      } else {
        return object.toString();
      }
    }

    else if (to == "member") {
      if (object is Message) {
        return object.author.id;
      } else if (object is User) {
        return object.id;
      } else if (object is Member) {
        return object.user.id;
      } else {
        return object.toString();
      }
    }

    else if (to == "app") {
      if (object is User) {
        return object.id;
      } else if (object is Member) {
        return object.user.id;
      } else {
        return object.toString();
      }
    }

    else {
      return null;
    }
  }

  /// Gets a [User] object.
  ///
  /// Throws an [Exception] if the HTTP request errored.
  ///     Client.getUser("user id");
  Future<User> getUser(dynamic user) async {
    if (this.ready) {
      user = this.resolve('user', user);

      http.Response r = await this.http.get('users/$user');
      Map<String, dynamic> res = JSON.decode(r.body);
      if (r.statusCode == 200) {
        return new User(res);
      } else {
        throw new Exception("${res['code']}:${res['message']}");
      }
    } else {
      throw new Exception("the client isn't ready");
    }
  }

  /// Gets an [Invite] object.
  ///
  /// Throws an [Exception] if the HTTP request errored.
  ///     Client.getInvite("invite code");
  Future<Invite> getInvite(String code) async {
    if (this.ready) {
      http.Response r = await this.http.get('invites/$code');
      Map<String, dynamic> res = JSON.decode(r.body);
      if (r.statusCode == 200) {
        return new Invite(res);
      } else {
        throw new Exception("${res['code']}:${res['message']}");
      }
    } else {
      throw new Exception("the client isn't ready");
    }
  }

  /// Gets an [OAuth2Info] object.
  ///
  /// Throws an [Exception] if the HTTP request errored
  ///     Client.getOAuth2Info("app id");
  Future<OAuth2Info> getOAuth2Info(dynamic app) async {
    if (this.ready) {
      app = this.resolve('app', app);

      http.Response r = await this.http.get('oauth2/authorize?client_id=$app&scope=bot');
      Map<String, dynamic> res = JSON.decode(r.body);
      if (r.statusCode == 200) {
        return new OAuth2Info(res);
      } else {
        throw new Exception("${res['code']}:${res['message']}");
      }
    } else {
      throw new Exception("the client isn't ready");
    }
  }
}<|MERGE_RESOLUTION|>--- conflicted
+++ resolved
@@ -35,122 +35,8 @@
   /// Whether or not the client is ready.
   bool ready = false;
 
-<<<<<<< HEAD
   /// The current version.
   String version = "0.8.0";
-=======
-  /// Creates and logs in a new client.
-  Client(this.token, [this.options]) {
-    if (this.options == null) {
-      this.options = new ClientOptions();
-    }
-
-    this._connect();
-  }
-
-  void _connect([bool resume = true]) {
-    WebSocket.connect('wss://gateway.discord.gg?v=6&encoding=json').then((WebSocket socket) {
-      this._socket = socket;
-      this._socket.listen((String msg) => this._handleMsg(msg, resume), onDone: () => this._handleErr());
-    });
-  }
-
-  void _heartbeat() {
-    this._socket.add(JSON.encode(<String, dynamic>{"op": 1,"d": this._lastS}));
-  }
-
-  Future<Null> _handleMsg(String msg, bool resume) async {
-    Map<String, dynamic> json = JSON.decode(msg);
-
-    if (json['s'] != null) {
-      this._lastS = json['s'];
-    }
-
-    if (json["op"] == 10) {
-      const Duration heartbeatInterval = const Duration(milliseconds: 41250);
-      new Timer.periodic(heartbeatInterval, (Timer t) => this._heartbeat());
-
-      if (this._sessionID == null || !resume) {
-        this.ready = false;
-        this._socket.add(JSON.encode(<String, dynamic>{
-          "op": 2,
-          "d": <String, dynamic>{
-            "token": this.token,
-            "properties": <String, dynamic>{
-              "\$browser": "Discord Dart"
-            },
-            "large_threshold": 100,
-            "compress": false
-          }
-        }));
-      } else if (resume) {
-        this._socket.add(JSON.encode(<String, dynamic>{
-          "op": 6,
-          "d": <String, dynamic>{
-            "token": this.token,
-            "session_id": this._sessionID,
-            "seq": this._lastS
-          }
-        }));
-      }
-    }
-
-    else if (json["op"] == 9) {
-      this._connect(false);
-    }
-
-    else if (json["op"] == 0) {
-      if (json['t'] == "READY") {
-        this._sessionID = json['d']['session_id'];
-        this.user = new ClientUser(json['d']['user']);
-
-        json['d']['guilds'].forEach((Map<String, dynamic> o) {
-          this.guilds[o['id']] = null;
-        });
-
-        json['d']['private_channels'].forEach((Map<String, dynamic> o) {
-          PrivateChannel channel = new PrivateChannel(o);
-          this.channels[channel.id] = channel;
-        });
-
-        if (this.user.bot) {
-          this._api.headers['Authorization'] = "Bot ${this.token}";
-
-          http.Response r = await this._api.get('oauth2/applications/@me');
-          Map<String, dynamic> res = JSON.decode(r.body);
-          if (r.statusCode == 200) {
-            this.app = new ClientOAuth2Application(res);
-          }
-        } else {
-          this._api.headers['Authorization'] = this.token;
-        }
-      }
-
-      switch (json['t']) {
-        case 'MESSAGE_CREATE':
-          new MessageEvent(this, json);
-          break;
-
-        case 'MESSAGE_DELETE':
-          new MessageDeleteEvent(this, json);
-          break;
-
-        case 'MESSAGE_UPDATE':
-          new MessageUpdateEvent(this, json);
-          break;
-
-        case 'GUILD_CREATE':
-          new GuildCreateEvent(this, json);
-          break;
-
-        case 'GUILD_UPDATE':
-          new GuildUpdateEvent(this, json);
-          break;
-
-        case 'GUILD_DELETE':
-          new GuildDeleteEvent(this, json);
-          break;
->>>>>>> 3267cbbc
 
   /// The client's HTTP manager, this is for use internally.
   HTTP http;

--- conflicted
+++ resolved
@@ -10,12 +10,7 @@
 
   VoiceChannel._new(Client client, Map<String, dynamic> data, Guild guild)
       : super._new(client, data, "voice") {
-<<<<<<< HEAD
-    initialize(data, guild);
-=======
-    initialize(data, client);
-    this.guild = guild;
->>>>>>> 2ada8ee6
+    initialize(data, client, guild);
 
     this.bitrate = raw['bitrate'];
     this.userLimit = raw['user_limit'];

part of nyxx;

/// A guild.
class Guild {
  /// The [Client] object.
  Client client;

  /// The raw object returned by the API
  Map<String, dynamic> raw;

  /// The guild's name.
  String name;

  /// The guild's ID.
  String id;

  /// The guild's icon hash.
  String icon;

  /// The guild's afk channel ID, null if not set.
  VoiceChannel afkChannel;

  /// The guild's voice region.
  String region;

  /// The channel ID for the guild's widget if enabled.
  String embedChannelID;

  /// The guild's default channel.
  GuildChannel defaultChannel;

  /// The guild's AFK timeout.
  int afkTimeout;

  /// The guild's member count.
  int memberCount;

  /// The guild's verification level.
  int verificationLevel;

  /// The guild's notification level.
  int notificationLevel;

  /// The guild's MFA level.
  int mfaLevel;

  /// A timestamp for when the guild was created.
  DateTime createdAt;

  /// If the guild's widget is enabled.
  bool embedEnabled;

  /// Whether or not the guild is available.
  bool available;

  /// The guild owner's ID
  String ownerID;

  /// The guild's members.
  Map<String, Member> members;

  /// The guild's channels.
  Map<String, GuildChannel> channels;

  /// The guild's roles.
  Map<String, Role> roles;

  /// Guild custom emojis
  Map<String, GuildEmoji> emojis;

  /// The shard that the guild is on.
  Shard shard;

  Guild._new(this.client, this.raw,
      [this.available = true, bool guildCreate = false]) {
    if (this.available) {
      this.name = raw['name'];
      this.id = raw['id'];
      this.icon = raw['icon'];
      this.region = raw['region'];
      this.embedChannelID = raw['embed_channel_id'];
      this.afkTimeout = raw['afk_timeout'];
      this.memberCount = raw['member_count'];
      this.verificationLevel = raw['verification_level'];
      this.notificationLevel = raw['default_message_notifications'];
      this.mfaLevel = raw['mfa_level'];
      this.embedEnabled = raw['embed_enabled'];
      this.ownerID = raw['owner_id'];
      this.createdAt = Util.getDate(this.id);

      this.emojis = new Map<String, GuildEmoji>();
      raw['emojis'].forEach((Map<String, dynamic> o) {
        new GuildEmoji._new(this.client, o, this);
      });

      this.roles = new Map<String, Role>();
      raw['roles'].forEach((Map<String, dynamic> o) {
        new Role._new(this.client, o, this);
      });

      this.shard = this
          .client
          .shards[(int.parse(this.id) >> 22) % this.client._options.shardCount];

      if (guildCreate) {
        this.members = new Map<String, Member>();
        this.channels = new Map<String, GuildChannel>();

        raw['members'].forEach((Map<String, dynamic> o) {
          new Member._new(client, o, this);
        });

        raw['channels'].forEach((Map<String, dynamic> o) {
          if (o['type'] == 0)
            new TextChannel._new(client, o, this);
          else if (o['type'] == 2)
            new VoiceChannel._new(client, o, this);
          else
            new GuildChannel._new(client, o, this, "4");
        });

        raw['presences'].forEach((Map<String, dynamic> o) {
          Member member = this.members[o['user']['id']];
          if (member != null) {
            member.status = o['status'];
            if (o['game'] != null) {
              member.game =
                  new Game._new(client, o['game'] as Map<String, dynamic>);
            }
          }
        });

        this.defaultChannel = this.channels[this.id];
        this.afkChannel = this.channels[raw['afk_channel_id']];
      }

      client.guilds[this.id] = this;
      shard.guilds[this.id] = this;
    }
  }

  /// The guild's icon, represented as URL.
  String iconURL({String format: 'webp', int size: 128}) {
    if (this.icon != null)
      return 'https://cdn.${_Constants.host}/icons/${this.id}/${this.icon}.$format?size=$size';

    return null;
  }

  /// Returns a string representation of this object.
  @override
  String toString() {
    return this.name;
  }

<<<<<<< HEAD
  /// Gets Guild Emoji based on Id
  Future<Emoji> getEmoji(String emojiId) async {
=======
  /// Gets emoji based on Id
  Future<GuildEmoji> getEmoji(String emojiId) async {
>>>>>>> 5c6937b7
    HttpResponse r =
        await this.client.http.send('GET', "/guilds/$id/emojis/$emojiId");

    return new GuildEmoji._new(
        this.client, r.body.asJson as Map<String, dynamic>, this);
  }

  /// Prunes the guild, returns the amount of members pruned.
  Future<int> prune(int days) async {
    HttpResponse r = await this
        .client
        .http
        .send('POST', "/guilds/$id/prune", body: {"days": days});
    return r.body.asJson() as int;
  }

  /// Get's the guild's bans.
  Future<Map<String, User>> getBans() async {
    HttpResponse r = await this.client.http.send('GET', "/guilds/$id/bans");
    Map<String, dynamic> map = <String, dynamic>{};
    r.body.asJson().forEach((Map<String, dynamic> o) {
      final User user =
          new User._new(client, o['user'] as Map<String, dynamic>);
      map[user.id] = user;
    });
    return map;
  }

  /// Change guild owner
  Future<Guild> changeOwner(String id) async {
    HttpResponse r = await this
        .client
        .http
        .send('PATCH', "/guilds/$id", body: {"owner_id": id});

    return new Guild._new(client, r.body.asJson() as Map<String, dynamic>);
  }

  /// Leaves the guild.
  Future<Null> leave() async {
    await this.client.http.send('DELETE', "/users/@me/guilds/$id");
    return null;
  }

  /// Creates an empty role.
  Future<Role> createRole() async {
    HttpResponse r = await this.client.http.send('POST', "/guilds/$id/roles");
    return new Role._new(client, r.body.asJson() as Map<String, dynamic>, this);
  }

  /// Creates a channel.
  Future<dynamic> createChannel(String name, String type,
      {int bitrate: 64000, int userLimit: 0}) async {
    HttpResponse r = await this.client.http.send('POST', "/guilds/$id/channels",
        body: {
          "name": name,
          "type": type,
          "bitrate": bitrate,
          "user_limit": userLimit
        });

    if (r.body.asJson()['type'] == 0) {
      return new TextChannel._new(
          client, r.body.asJson() as Map<String, dynamic>, this);
    } else {
      return new VoiceChannel._new(
          client, r.body.asJson() as Map<String, dynamic>, this);
    }
  }

  /// Moves channel
  Future<Null> moveGuildChannel(String channelId, int newPosition) async {
    await this.client.http.send('PATCH', "/guilds/${this.id}/channels",
        body: {"id": id, "position": newPosition});
    return null;
  }

  /// Bans a user by ID.
  Future<Null> ban(String id, [int deleteMessageDays = 0]) async {
    await this.client.http.send('PUT', "/guilds/${this.id}/bans/$id",
        body: {"delete-message-days": deleteMessageDays});
    return null;
  }

  /// Unbans a user by ID.
  Future<Null> unban(String id) async {
    await this.client.http.send('DELETE', "/guilds/${this.id}/bans/$id");
    return null;
  }

  /// Edits the guild.
  Future<Guild> edit(
      {String name: null,
      int verificationLevel: null,
      int notificationLevel: null,
      VoiceChannel afkChannel: null,
      int afkTimeout: null,
      String icon: null}) async {
    HttpResponse r =
        await this.client.http.send('PATCH', "/guilds/${this.id}", body: {
      "name": name != null ? name : this.name,
      "verification_level": verificationLevel != null
          ? verificationLevel
          : this.verificationLevel,
      "default_message_notifications": notificationLevel != null
          ? notificationLevel
          : this.notificationLevel,
      "afk_channel_id": afkChannel != null ? afkChannel : this.afkChannel,
      "afk_timeout": afkTimeout != null ? afkTimeout : this.afkTimeout,
      "icon": icon != null ? icon : this.icon
    });
    return new Guild._new(this.client, r.body.asJson() as Map<String, dynamic>);
  }

  /// Gets a [Member] object. Adds it to `Guild.members` if
  /// not already there.
  ///
  /// Throws an [Exception] if the HTTP request errored.
  ///     Guild.getMember("user id");
  Future<Member> getMember(dynamic member) async {
    final String id = Util.resolve('member', member);

    if (this.members[member] != null) {
      return this.members[member];
    } else {
      final HttpResponse r =
          await this.client.http.send('GET', '/guilds/${this.id}/members/$id');

      final Member m = new Member._new(
          this.client, r.body.asJson() as Map<String, dynamic>, this);
      return m;
    }
  }

  /// Invites a bot to a guild. Only usable by user accounts.
  ///
  /// Throws an [Exception] if the HTTP request errored or if the client user
  /// is a bot.
  ///     Guild.oauth2Authorize("app id");
  Future<Null> oauth2Authorize(dynamic app, [int permissions = 0]) async {
    if (!this.client.user.bot) {
      final String id = Util.resolve('app', app);

      await this.client.http.send(
          'POST', '/oauth2/authorize?client_id=$id&scope=bot',
          body: <String, dynamic>{
            "guild_id": this.id,
            "permissions": permissions,
            "authorize": true
          });

      return null;
    } else {
      throw new Exception("'oauth2Authorize' is only usable by user accounts.");
    }
  }

  /// Gets all of the webhooks for this guild.
  Future<Map<String, Webhook>> getWebhooks() async {
    HttpResponse r = await this.client.http.send('GET', "/guilds/$id/webhooks");
    Map<String, dynamic> map = <String, dynamic>{};
    r.body.asJson().forEach((Map<String, dynamic> o) {
      Webhook webhook = new Webhook._fromApi(this.client, o);
      map[webhook.id] = webhook;
    });
    return map;
  }

  /// Deletes the guild.
  Future<Null> delete() async {
    await this.client.http.send('DELETE', "/guilds/${this.id}");
    return null;
  }
}<|MERGE_RESOLUTION|>--- conflicted
+++ resolved
@@ -152,14 +152,9 @@
   String toString() {
     return this.name;
   }
-
-<<<<<<< HEAD
+  
   /// Gets Guild Emoji based on Id
   Future<Emoji> getEmoji(String emojiId) async {
-=======
-  /// Gets emoji based on Id
-  Future<GuildEmoji> getEmoji(String emojiId) async {
->>>>>>> 5c6937b7
     HttpResponse r =
         await this.client.http.send('GET', "/guilds/$id/emojis/$emojiId");
 

--- conflicted
+++ resolved
@@ -390,7 +390,6 @@
   ///
   /// Throws an [Exception] if the HTTP request errored.
   ///     Guild.getMember("user id");
-<<<<<<< HEAD
   Future<Member> getMember(User user) async {
     if (this.members[user.id.toString()] != null)
       return this.members[user.id.toString()];
@@ -402,21 +401,6 @@
 
     return new Member._new(
         this.client, r.body.asJson() as Map<String, dynamic>, this);
-=======
-  Future<Member> getMember(Snowflake userId) async {
-    if (this.members[userId] != null) {
-      return this.members[userId];
-    } else {
-      final HttpResponse r = await this
-          .client
-          .http
-          .send('GET', '/guilds/${this.id}/members/${userId.toString()}');
-
-      final Member m = new Member._new(
-          this.client, r.body.asJson() as Map<String, dynamic>, this);
-      return m;
-    }
->>>>>>> 2ada8ee6
   }
 
   /// Invites a bot to a guild. Only usable by user accounts.

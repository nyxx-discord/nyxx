--- conflicted
+++ resolved
@@ -8,11 +8,6 @@
   /// In future it will be rewritten to map.
   UnicodeEmoji fromShortCode(String shortCode) {
     var mirror = reflectClass(EmojisUnicode);
-<<<<<<< HEAD
-    
-=======
-
->>>>>>> bd5b31fb
     for (var v in mirror.declarations.values) {
       if (v is UnicodeEmoji) {
         var emoji = v as UnicodeEmoji;

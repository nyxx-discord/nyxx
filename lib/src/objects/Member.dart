--- conflicted
+++ resolved
@@ -35,14 +35,11 @@
     this.mute = data['mute'];
     this.status = data['status'];
 
-<<<<<<< HEAD
-=======
     roles = new List();
     data['roles'].forEach((String id) {
       roles.add(guild.roles.values.firstWhere((i) => i.id == id));
     });
 
->>>>>>> 2ada8ee6
     this._user = new User._new(client, data['user'] as Map<String, dynamic>);
 
     if (guild == null)

part of nyxx;

/// Permissions for a role or channel override.
class Permissions extends AbstractPermissions {
  /// The raw permission code.
  int raw;

<<<<<<< HEAD
  /// True if user can craete InstantInvite
  bool createInstantInvite;

  /// True if user can kick members
  bool kickMembers;

  /// True if user can ban members
  bool banMembers;

  /// True if user is administrator
  bool administrator;

  /// True if user can mamanger channels
  bool manageChannels;

  /// True if user can manager guilds
  bool manageGuild;

  /// Allows to add reactions
  bool addReactions;

  /// Allow to view audit logs
  bool viewAuditLog;

  /// Allow viewing channels
  bool viewChannel;

  /// True if user can send messages
  bool sendMessages;

  /// True if user can send TTF messages
  bool sendTtsMessages;

  /// True if user can manage messages
  bool manageMessages;

  /// True if user can send links in messages
  bool embedLinks;

  /// True if user can attach files in messages
  bool attachFiles;

  /// True if user can read messages history
  bool readMessageHistory;

  /// True if user can mention everyone
  bool mentionEveryone;

  /// True if user can use external emojis
  bool useExternalEmojis;

  /// True if user can connect to voice channel
  bool connect;

  /// True if user can speak
  bool speak;

  /// True if user can mute members
  bool muteMembers;

  /// True if user can deafen members
  bool deafenMembers;

  /// True if user can move members
  bool moveMembers;

  /// Allows for using voice-activity-detection in a voice channel
  bool useVad;

  /// True if user can change nick
  bool changeNickname;

  /// True if user can manager others nicknames
  bool manageNicknames;

  /// True if user can manage server's roles
  bool manageRoles;

  /// True if user can manage webhooks
  bool manageWebhooks;

=======
>>>>>>> 2ada8ee6
  /// Makes a [Permissions] object from a raw permission code.
  Permissions.fromInt(int permissions) {
    _construct(permissions);
  }

  Permissions.fromOverwrite(int permissions, int allow, int deny) {
    int applied = permissions | allow;
    applied &= ~deny;

    _construct(applied);
  }

  void _construct(int permissions) {
    this.raw = permissions;
    this.createInstantInvite =
        (this.raw & PermissionsConstants.CREATE_INSTANT_INVITE) > 0;
    this.kickMembers = (this.raw & PermissionsConstants.KICK_MEMBERS) > 0;
    this.banMembers = (this.raw & PermissionsConstants.BAN_MEMBERS) > 0;
    this.administrator = (this.raw & PermissionsConstants.ADMINISTRATOR) > 0;
    this.manageChannels = (this.raw & PermissionsConstants.MANAGE_CHANNELS) > 0;
    this.manageGuild = (this.raw & PermissionsConstants.MANAGE_GUILD) > 0;
    this.addReactions = (this.raw & PermissionsConstants.ADD_REACTIONS) > 0;
    this.viewAuditLog = (this.raw & PermissionsConstants.VIEW_AUDIT_LOG) > 0;
    this.viewChannel = (this.raw & PermissionsConstants.VIEW_CHANNEL) > 0;
    this.sendMessages = (this.raw & PermissionsConstants.SEND_MESSAGES) > 0;
    this.sendTtsMessages =
        (this.raw & PermissionsConstants.SEND_TTS_MESSAGES) > 0;
    this.manageMessages = (this.raw & PermissionsConstants.MANAGE_MESSAGES) > 0;
    this.embedLinks = (this.raw & PermissionsConstants.EMBED_LINKS) > 0;
    this.attachFiles = (this.raw & PermissionsConstants.ATTACH_FILES) > 0;
    this.readMessageHistory =
        (this.raw & PermissionsConstants.READ_MESSAGE_HISTORY) > 0;
    this.mentionEveryone =
        (this.raw & PermissionsConstants.MENTION_EVERYONE) > 0;
    this.useExternalEmojis =
        (this.raw & PermissionsConstants.EXTERNAL_EMOJIS) > 0;
    this.connect = (this.raw & PermissionsConstants.CONNECT) > 0;
    this.speak = (this.raw & PermissionsConstants.SPEAK) > 0;
    this.muteMembers = (this.raw & PermissionsConstants.MUTE_MEMBERS) > 0;
    this.deafenMembers = (this.raw & PermissionsConstants.DEAFEN_MEMBERS) > 0;
    this.moveMembers = (this.raw & PermissionsConstants.MOVE_MEMBERS) > 0;
    this.useVad = (this.raw & PermissionsConstants.USE_VAD) > 0;
    this.changeNickname = (this.raw & PermissionsConstants.CHANGE_NICKNAME) > 0;
    this.manageNicknames =
        (this.raw & PermissionsConstants.MANAGE_NICKNAMES) > 0;
    this.manageRoles =
        (this.raw & PermissionsConstants.MANAGE_ROLES_OR_PERMISSIONS) > 0;
    this.manageWebhooks = (this.raw & PermissionsConstants.MANAGE_WEBHOOKS) > 0;
  }
}<|MERGE_RESOLUTION|>--- conflicted
+++ resolved
@@ -2,93 +2,7 @@
 
 /// Permissions for a role or channel override.
 class Permissions extends AbstractPermissions {
-  /// The raw permission code.
-  int raw;
 
-<<<<<<< HEAD
-  /// True if user can craete InstantInvite
-  bool createInstantInvite;
-
-  /// True if user can kick members
-  bool kickMembers;
-
-  /// True if user can ban members
-  bool banMembers;
-
-  /// True if user is administrator
-  bool administrator;
-
-  /// True if user can mamanger channels
-  bool manageChannels;
-
-  /// True if user can manager guilds
-  bool manageGuild;
-
-  /// Allows to add reactions
-  bool addReactions;
-
-  /// Allow to view audit logs
-  bool viewAuditLog;
-
-  /// Allow viewing channels
-  bool viewChannel;
-
-  /// True if user can send messages
-  bool sendMessages;
-
-  /// True if user can send TTF messages
-  bool sendTtsMessages;
-
-  /// True if user can manage messages
-  bool manageMessages;
-
-  /// True if user can send links in messages
-  bool embedLinks;
-
-  /// True if user can attach files in messages
-  bool attachFiles;
-
-  /// True if user can read messages history
-  bool readMessageHistory;
-
-  /// True if user can mention everyone
-  bool mentionEveryone;
-
-  /// True if user can use external emojis
-  bool useExternalEmojis;
-
-  /// True if user can connect to voice channel
-  bool connect;
-
-  /// True if user can speak
-  bool speak;
-
-  /// True if user can mute members
-  bool muteMembers;
-
-  /// True if user can deafen members
-  bool deafenMembers;
-
-  /// True if user can move members
-  bool moveMembers;
-
-  /// Allows for using voice-activity-detection in a voice channel
-  bool useVad;
-
-  /// True if user can change nick
-  bool changeNickname;
-
-  /// True if user can manager others nicknames
-  bool manageNicknames;
-
-  /// True if user can manage server's roles
-  bool manageRoles;
-
-  /// True if user can manage webhooks
-  bool manageWebhooks;
-
-=======
->>>>>>> 2ada8ee6
   /// Makes a [Permissions] object from a raw permission code.
   Permissions.fromInt(int permissions) {
     _construct(permissions);

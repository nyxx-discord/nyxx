--- conflicted
+++ resolved
@@ -2,8 +2,23 @@
 import 'Util.dart' as utils;
 
 import 'dart:async';
-<<<<<<< HEAD
 import 'dart:mirrors';
+
+/// Gets single annotation with type [T] from [declaration]
+T getCmdAnnot<T>(DeclarationMirror declaration) {
+  Iterable<T> fs = getCmdAnnots<T>(declaration);
+  if (fs.isEmpty) return null;
+  return fs.first;
+}
+
+/// Gets all annotations with type [T] from [declaration]
+Iterable<T> getCmdAnnots<T>(DeclarationMirror declaration) sync* {
+  for (var instance in declaration.metadata)
+    if (instance.hasReflectee) {
+      var reflectee = instance.reflectee;
+      if (reflectee is T) yield reflectee;
+    }
+}
 
 /// Binds all methods with [Bind] annotation to Client's streams.
 void bindEvents(String libname, client) {
@@ -12,7 +27,7 @@
   var lib = currentMirrorSystem().findLibrary(Symbol(libname));
 
   for (var decl in lib.declarations.values.whereType<MethodMirror>()) {
-    var meta = utils.getCmdAnnot<Bind>(decl);
+    var meta = getCmdAnnot<Bind>(decl);
 
     if (meta != null) {
       for (var incl
@@ -26,8 +41,6 @@
     }
   }
 }
-=======
->>>>>>> 135f7a6d
 
 /// Class used to bind method to Stream
 class Bind {

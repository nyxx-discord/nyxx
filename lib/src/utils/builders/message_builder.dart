import 'dart:async';
import 'dart:io';

import 'package:http/http.dart' as http;
import 'package:nyxx/nyxx.dart';
import 'package:nyxx/src/core/allowed_mentions.dart';
import 'package:nyxx/src/core/message/message.dart';
import 'package:nyxx/src/core/message/message_time_stamp.dart';
import 'package:nyxx/src/internal/interfaces/send.dart';
import 'package:nyxx/src/internal/interfaces/mentionable.dart';
import 'package:nyxx/src/typedefs.dart';
import 'package:nyxx/src/utils/enum.dart';
import 'package:nyxx/src/utils/builders/attachment_builder.dart';
import 'package:nyxx/src/utils/builders/embed_builder.dart';
import 'package:nyxx/src/utils/builders/reply_builder.dart';

/// Allows to create pre built custom messages which can be passed to classes which inherits from [ISend].
class MessageBuilder {
  /// Clear character which can be used to skip first line in message body or sanitize message content
  static const clearCharacter = "‎";

  /// Set to true if message should be TTS
  bool? tts;

  /// List of files to send with message
  List<AttachmentBuilder>? files;

  /// Allows to create message that replies to another message
  ReplyBuilder? replyBuilder;

  /// Embed to include in message
  List<EmbedBuilder>? embeds;

  /// [AllowedMentions] object to control mentions in message
  AllowedMentions? allowedMentions;

  /// A nonce that can be used for optimistic message sending (up to 25 characters)
  /// You will be able to identify that message when receiving it through gateway
  String? nonce;

  List<AttachmentMetadataBuilder>? attachments;

  final _content = StringBuffer();

  /// Clears current content of message and sets new
  set content(Object content) {
    _content.clear();
    _content.write(content);
  }

  /// Returns current content of message
  String get content => _content.toString();

  /// Generic constructor for [MessageBuilder]
  MessageBuilder();

  /// Creates [MessageBuilder] with only content
  factory MessageBuilder.content(String content) => MessageBuilder()..content = content;

  /// Creates [MessageBuilder] with content of empty character
  factory MessageBuilder.empty() => MessageBuilder()..appendClearCharacter();

  /// Creates [MessageBuilder] with only embed
  factory MessageBuilder.embed(EmbedBuilder embed) => MessageBuilder()..embeds = [embed];

  /// Creates [MessageBuilder] with only specified files
  factory MessageBuilder.files(List<AttachmentBuilder> files) => MessageBuilder()..files = files;

  /// Creates [MessageBuilder] from [Message].
  /// Copies content, tts and first embed of target [message]
  factory MessageBuilder.fromMessage(IMessage message) => MessageBuilder()
    ..content = message.content
    ..tts = message.tts
    ..embeds = message.embeds.map((e) => e.toBuilder()).toList()
    ..replyBuilder = message.referencedMessage?.toBuilder();

<<<<<<< HEAD
  /// Allows to add embed to message
  void addEmbed(void Function(EmbedBuilder embed) builder) {
    embeds ??= [];

    final e = EmbedBuilder();
    builder(e);
    embeds!.add(e);
=======
  /// Allows to add embed to message.
  /// Warning: Completes future synchronously!
  FutureOr<void> addEmbed(FutureOr<void> Function(EmbedBuilder embed) builder) async {
    final e = EmbedBuilder();
    await builder(e);
    embeds.add(e);
>>>>>>> bf15bcb2
  }

  /// Appends clear character. Can be used to skip first line in message body.
  void appendClearCharacter() => _content.write(clearCharacter);

  /// Appends empty line to message
  void appendNewLine() => _content.writeln();

  /// Allows to append
  void append(Object text) => _content.write(text);

  /// Appends spoiler to message
  void appendSpoiler(Object text) => appendWithDecoration(text, MessageDecoration.spoiler);

  /// Appends italic text to message
  void appendItalics(Object text) => appendWithDecoration(text, MessageDecoration.italics);

  // TODO: bug: when placed next to italics additional space should be generated
  /// Appends bold text to message
  void appendBold(Object text) => appendWithDecoration(text, MessageDecoration.bold);

  /// Appends strikeout text to message
  void appendStrike(Object text) => appendWithDecoration(text, MessageDecoration.strike);

  /// Appends simple code to message
  void appendCodeSimple(Object text) => appendWithDecoration(text, MessageDecoration.codeSimple);

  /// Appends code block to message
  void appendCode(Object language, Object code) {
    appendNewLine();
    appendWithDecoration("$language\n$code", MessageDecoration.codeLong);
  }

  /// Appends formatted text to message
  void appendWithDecoration(Object text, MessageDecoration decoration) {
    _content.write("$decoration$text$decoration");
  }

  /// Appends [Mentionable] object to message
  void appendMention(Mentionable mentionable) => append(mentionable.mention);

  /// Appends timestamp to message from [dateTime]
  void appendTimestamp(DateTime dateTime, {TimeStampStyle style = TimeStampStyle.def}) => append(style.format(dateTime));

  /// Add attachment
  void addAttachment(AttachmentBuilder attachment) {
    files ??= [];

    files!.add(attachment);
  }

  /// Add attachment from specified file
  void addFileAttachment(File file, {String? name, bool spoiler = false}) {
    addAttachment(AttachmentBuilder.file(file, name: name, spoiler: spoiler));
  }

  /// Add attachment from specified bytes
  void addBytesAttachment(List<int> bytes, String name, {bool spoiler = false}) {
    addAttachment(AttachmentBuilder.bytes(bytes, name, spoiler: spoiler));
  }

  /// Add attachment at specified path
  void addPathAttachment(String path, {String? name, bool spoiler = false}) {
    addAttachment(AttachmentBuilder.path(path, name: name, spoiler: spoiler));
  }

  /// Sends message
  Future<IMessage> send(ISend entity) => entity.sendMessage(this);

  /// Returns if this instance of message builder can be used when editing message
  bool canBeUsedAsNewMessage() => content.isNotEmpty || embeds != null || (files != null && files!.isNotEmpty);

  RawApiMap build([AllowedMentions? defaultAllowedMentions]) {
    allowedMentions ??= defaultAllowedMentions;

    return <String, dynamic>{
      if (content.isNotEmpty) "content": content.toString(),
      if (embeds != null) "embeds": [for (final e in embeds!) e.build()],
      if (allowedMentions != null) "allowed_mentions": allowedMentions!.build(),
      if (replyBuilder != null) "message_reference": replyBuilder!.build(),
      if (tts != null) "tts": tts,
      if (nonce != null) "nonce": nonce,
      if (attachments != null) "attachments": [for (final attachmentBuilder in attachments!) attachmentBuilder.build()],
    };
  }

  bool hasFiles() => files != null && files!.isNotEmpty;

  Iterable<http.MultipartFile> getMappedFiles() {
    if (!hasFiles()) {
      return [];
    }

    return mapMessageBuilderAttachments(files!);
  }
}

/// Specifies formatting of String appended with [MessageBuilder]
class MessageDecoration extends IEnum<String> {
  /// Italic text is surrounded with `*`
  static const MessageDecoration italics = MessageDecoration._new("*");

  /// Bold text is surrounded with `**`
  static const MessageDecoration bold = MessageDecoration._new("**");

  /// Spoiler text is surrounded with `||`. In discord client will render as clickable box to reveal text.
  static const MessageDecoration spoiler = MessageDecoration._new("||");

  /// Strike text is surrounded with `~~`
  static const MessageDecoration strike = MessageDecoration._new("~~");

  /// Inline code text is surrounded with ```
  static const MessageDecoration codeSimple = MessageDecoration._new("`");

  /// Multiline code block is surrounded with `````
  static const MessageDecoration codeLong = MessageDecoration._new("```");

  /// Underlined text is surrounded with `__`
  static const MessageDecoration underline = MessageDecoration._new("__");

  const MessageDecoration._new(String value) : super(value);

  @override
  String toString() => value;

  /// Creates formatted string
  String format(String text) => "$value$text$value";
}

Iterable<http.MultipartFile> mapMessageBuilderAttachments(List<AttachmentBuilder> files) sync* {
  for (var i = 0; i < files.length; i++) {
    final file = files[i];

    yield file.getMultipartFile(i);
  }
}<|MERGE_RESOLUTION|>--- conflicted
+++ resolved
@@ -74,22 +74,14 @@
     ..embeds = message.embeds.map((e) => e.toBuilder()).toList()
     ..replyBuilder = message.referencedMessage?.toBuilder();
 
-<<<<<<< HEAD
-  /// Allows to add embed to message
-  void addEmbed(void Function(EmbedBuilder embed) builder) {
-    embeds ??= [];
-
-    final e = EmbedBuilder();
-    builder(e);
-    embeds!.add(e);
-=======
   /// Allows to add embed to message.
   /// Warning: Completes future synchronously!
   FutureOr<void> addEmbed(FutureOr<void> Function(EmbedBuilder embed) builder) async {
+    embeds ??= [];
+
     final e = EmbedBuilder();
     await builder(e);
-    embeds.add(e);
->>>>>>> bf15bcb2
+    embeds!.add(e);
   }
 
   /// Appends clear character. Can be used to skip first line in message body.

import 'package:nyxx/src/core/guild/auto_moderation.dart';
import 'package:nyxx/src/core/snowflake.dart';
import 'package:nyxx/src/typedefs.dart';
import 'package:nyxx/src/utils/builders/builder.dart';

class AutoModerationRuleBuilder implements Builder {
  /// The name of the rule.
  String name;

  /// The event type of the rule.
  EventTypes eventType;

  /// The trigger type.
  TriggerTypes triggerType;

  /// The actions which will execute when the rule is triggered
  List<ActionStructureBuilder> actions;

  /// The trigger metadata.
  ///
  /// Can be omitted as it is based on [triggerType].
  TriggerMetadataBuilder? triggerMetadata;

  /// Whether this rule is enabled. `false` by default.
  bool? enabled;

  /// The role IDs that should not be affected by the rule. (Maximum of 20).
  List<Snowflake>? ignoredRoles;

  /// The channel ids that should not be affected by the rule. (Maximum of 50).
  List<Snowflake>? ignoredChannels;

  AutoModerationRuleBuilder(
    this.name, {
    required this.eventType,
    required this.triggerType,
    required this.actions,
    this.triggerMetadata,
    this.enabled,
    this.ignoredChannels,
    this.ignoredRoles,
  });

  @override
  RawApiMap build() => {
        'name': name,
        'event_type': eventType.value,
        'trigger_type': triggerType.value,
        'actions': actions.map((a) => a.build()).toList(),
        if (triggerMetadata != null) 'trigger_metadata': triggerMetadata!.build(),
        if (enabled != null) 'enabled': enabled,
        if (ignoredRoles != null) 'exempt_roles': ignoredRoles!.map((s) => s.toString()).toList(),
        if (ignoredChannels != null) 'exempt_channels': ignoredChannels!.map((s) => s.toString()).toList(),
      };
}

class ActionStructureBuilder implements Builder {
  /// The type for this action.
  ActionTypes actionType;

  /// Additional metadata needed during execution for this specific action type
  ActionMetadataBuilder metadata;

  ActionStructureBuilder(this.actionType, this.metadata);

  @override
  RawApiMap build() => {
        'type': actionType.value,
        'metadata': metadata.build(),
      };
}

class ActionMetadataBuilder implements Builder {
  /// Channel to which messages content should be logged.
  ///
  /// (Works only when it's action type is [ActionTypes.sendAlertMessage]).
  Snowflake? channelId;

  /// The duration of the timeout.
  /// This cannot exceed 4 weeks!
  ///
  /// (Works only when it's action type is [ActionTypes.timeout]).
  Duration? duration;

  ActionMetadataBuilder({
    this.channelId,
    this.duration,
  });

  @override
  RawApiMap build() => {
        if (channelId != null) 'channel_id': channelId.toString(),
        if (duration != null) 'duration_seconds': duration!.inSeconds,
      };
}

class TriggerMetadataBuilder implements Builder {
  /// Substrings which will be searched for in content.
  List<String>? keywordFilter;

  /// The internally pre-defined wordsets which will be searched for in content.
  List<KeywordPresets>? presets;

  /// Substrings which will be exempt from triggering the preset trigger type.
  List<String>? allowList;

  /// The total number of mentions (either role and user) allowed per message.
  /// (Maximum of 50)
  int? mentionLimit;

<<<<<<< HEAD
  TriggerMetadataBuilder({
    this.allowList,
    this.keywordFilter,
    this.mentionLimit,
    this.presets,
  });
=======
  /// Regular expression patterns which will be matched against content
  ///(Maximum of 10)
  List<String>? regexPatterns;
>>>>>>> 59f41a19

  @override
  RawApiMap build() => {
        if (keywordFilter != null) 'keyword_filter': keywordFilter,
        if (presets != null) 'presets': presets!.map((e) => e.value).toList(),
        if (allowList != null) 'allow_list': allowList,
        if (mentionLimit != null) 'mention_total_limit': mentionLimit,
        if (regexPatterns != null) 'regex_patterns': regexPatterns
      };
}<|MERGE_RESOLUTION|>--- conflicted
+++ resolved
@@ -108,18 +108,15 @@
   /// (Maximum of 50)
   int? mentionLimit;
 
-<<<<<<< HEAD
   TriggerMetadataBuilder({
     this.allowList,
     this.keywordFilter,
     this.mentionLimit,
     this.presets,
   });
-=======
   /// Regular expression patterns which will be matched against content
   ///(Maximum of 10)
   List<String>? regexPatterns;
->>>>>>> 59f41a19
 
   @override
   RawApiMap build() => {

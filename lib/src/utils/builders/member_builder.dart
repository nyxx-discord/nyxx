--- conflicted
+++ resolved
@@ -21,7 +21,9 @@
   /// When the user's timeout will expire and the user will be able to communicate in the guild again (up to 28 days in the future), set to null to remove timeout
   DateTime? timeoutUntil = DateTime.fromMillisecondsSinceEpoch(0);
 
-<<<<<<< HEAD
+  /// The [flags](https://discord.com/developers/docs/resources/guild#guild-member-object-guild-member-flags) to add/remove from the member.
+  MemberFlagsBuilder? flags;
+
   MemberBuilder({
     this.channel = const Snowflake.zero(),
     this.deaf,
@@ -29,11 +31,8 @@
     this.nick,
     this.roles,
     DateTime? timeoutUntil,
+    this.flags,
   }) : timeoutUntil = timeoutUntil ?? DateTime.fromMicrosecondsSinceEpoch(0);
-=======
-  /// The [flags](https://discord.com/developers/docs/resources/guild#guild-member-object-guild-member-flags) to add/remove from the member.
-  MemberFlagsBuilder? flags;
->>>>>>> 02fe467f
 
   @override
   RawApiMap build() => {

--- conflicted
+++ resolved
@@ -106,7 +106,8 @@
   /// Whether the channel is nsfw
   bool? nsfw;
 
-<<<<<<< HEAD
+  VideoQualityMode? videoQualityMode;
+
   TextChannelBuilder({
     super.id,
     super.name,
@@ -116,11 +117,6 @@
     this.nsfw,
     this.topic,
   }) : super._();
-=======
-  VideoQualityMode? videoQualityMode;
-
-  TextChannelBuilder();
->>>>>>> e82f8a6d
   factory TextChannelBuilder.create(String name) {
     final builder = TextChannelBuilder();
     builder.name = name;

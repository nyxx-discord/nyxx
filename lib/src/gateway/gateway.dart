import 'dart:async';

import 'package:logging/logging.dart';
import 'package:nyxx/src/api_options.dart';
import 'package:nyxx/src/builders/presence.dart';
import 'package:nyxx/src/builders/voice.dart';
import 'package:nyxx/src/client.dart';
import 'package:nyxx/src/errors.dart';
import 'package:nyxx/src/gateway/event_parser.dart';
import 'package:nyxx/src/gateway/message.dart';
import 'package:nyxx/src/gateway/shard.dart';
import 'package:nyxx/src/http/managers/gateway_manager.dart';
import 'package:nyxx/src/http/managers/member_manager.dart';
import 'package:nyxx/src/http/managers/message_manager.dart';
import 'package:nyxx/src/models/application.dart';
import 'package:nyxx/src/models/channel/channel.dart';
import 'package:nyxx/src/models/channel/guild_channel.dart';
import 'package:nyxx/src/models/channel/thread.dart';
import 'package:nyxx/src/models/gateway/gateway.dart';
import 'package:nyxx/src/models/gateway/event.dart';
import 'package:nyxx/src/models/gateway/events/application_command.dart';
import 'package:nyxx/src/models/gateway/events/auto_moderation.dart';
import 'package:nyxx/src/models/gateway/events/channel.dart';
import 'package:nyxx/src/models/gateway/events/guild.dart';
import 'package:nyxx/src/models/gateway/events/integration.dart';
import 'package:nyxx/src/models/gateway/events/interaction.dart';
import 'package:nyxx/src/models/gateway/events/invite.dart';
import 'package:nyxx/src/models/gateway/events/message.dart';
import 'package:nyxx/src/models/gateway/events/presence.dart';
import 'package:nyxx/src/models/gateway/events/ready.dart';
import 'package:nyxx/src/models/gateway/events/stage_instance.dart';
import 'package:nyxx/src/models/gateway/events/voice.dart';
import 'package:nyxx/src/models/gateway/events/webhook.dart';
import 'package:nyxx/src/models/gateway/opcode.dart';
import 'package:nyxx/src/models/guild/auto_moderation.dart';
import 'package:nyxx/src/models/guild/guild.dart';
import 'package:nyxx/src/models/guild/member.dart';
import 'package:nyxx/src/models/presence.dart';
import 'package:nyxx/src/models/snowflake.dart';
import 'package:nyxx/src/models/user/user.dart';
import 'package:nyxx/src/utils/iterable_extension.dart';
import 'package:nyxx/src/utils/parsing_helpers.dart';

/// Handles the connection to Discord's Gateway with shards, manages the client's cache based on Gateway events and provides an interface to the Gateway.
// TODO: Handle ErrorReceived events
// TODO: Potentially withold events until we have a listener?
class Gateway extends GatewayManager with EventParser {
  @override
  final NyxxGateway client;

  /// The [GatewayBot] instance used to configure this [Gateway].
  final GatewayBot gatewayBot;

  /// The total number of shards running in the client's session.
  final int totalShards;

  /// The IDs of the shards running in this [Gateway].
  final List<int> shardIds;

  /// The shards running in this [Gateway].
  final List<Shard> shards;

  /// A stream of messages received from all shards.
  Stream<ShardMessage> get messages => _messagesController.stream;

  final StreamController<ShardMessage> _messagesController = StreamController.broadcast();

  /// A stream of dispatch events received from all shards.
  Stream<DispatchEvent> get events => messages.map((message) {
        if (message is! EventReceived) {
          return null;
        }

        final event = message.event;
        if (event is! RawDispatchEvent) {
          return null;
        }

        return parseDispatchEvent(event);
      }).whereType<DispatchEvent>();

  bool _closing = false;

  /// Create a new [Gateway].
  Gateway(this.client, this.gatewayBot, this.shards, this.totalShards, this.shardIds) : super.create() {
    for (final shard in shards) {
      shard.listen(
        _messagesController.add,
        onError: _messagesController.addError,
        onDone: () async {
          if (_closing) {
            return;
          }

          await client.close();

          throw ShardDisconnectedError(shard);
        },
      );
    }

    // TODO: Add ThreadMember cache for ThreadListSyncEvent, ThreadMemberUpdateEvent, ThreadMembersUpdateEvent
    // TODO: GuildBanAddEvent and GuildBanRemoveEvent need to update cache
    // TODO: GuildEmojisUpdateEvent, GuildStickersUpdateEvent,
    // GuildScheduledEventUserAddEvent, GuildScheduledEventUserRemoveEvent,
    // InviteCreateEvent, InviteDeleteEvent, MessageReactionAddEvent, MessageReactionRemoveEvent, MessageReactionRemoveAllEvent,MessageReactionRemoveEmojiEvent,
    // PresenceUpdateEvent, VoiceStateUpdateEvent,
    // ApplicationCommandPermissionsUpdateEvent

    // Handle all events which should update cache.
    events.listen((event) => switch (event) {
          ReadyEvent(:final user) => client.users.cache[user.id] = user,
          ChannelCreateEvent(:final channel) || ChannelUpdateEvent(:final channel) => client.channels.cache[channel.id] = channel,
          ChannelDeleteEvent(:final channel) => client.channels.cache.remove(channel.id),
          ThreadCreateEvent(:final thread) || ThreadUpdateEvent(:final thread) => client.channels.cache[thread.id] = thread,
          ThreadDeleteEvent(:final thread) => client.channels.cache.remove(thread.id),
          ThreadListSyncEvent(:final threads) => client.channels.cache.addEntries(threads.map((thread) => MapEntry(thread.id, thread))),
          final GuildCreateEvent event => () {
              client.guilds.cache[event.guild.id] = event.guild;

              event.guild.members.cache.addEntries(event.members.map((member) => MapEntry(member.id, member)));
              client.channels.cache.addEntries(event.channels.map((channel) => MapEntry(channel.id, channel)));
              client.channels.cache.addEntries(event.threads.map((thread) => MapEntry(thread.id, thread)));
              // TODO: stageInstances, scheduledEvents
            }(),
          GuildUpdateEvent(:final guild) => client.guilds.cache[guild.id] = guild,
          // TODO: Do we want to remove guilds from the cache when they are only unavailable?
          GuildDeleteEvent(:final guild, isUnavailable: false) => client.guilds.cache.remove(guild.id),
          GuildMemberAddEvent(:final guildId, :final member) ||
          GuildMemberUpdateEvent(:final guildId, :final member) =>
            client.guilds[guildId].members.cache[member.id] = member,
          GuildMemberRemoveEvent(:final guildId, :final user) => client.guilds[guildId].members.cache.remove(user.id),
          GuildMembersChunkEvent(:final guildId, :final members) =>
            client.guilds[guildId].members.cache.addEntries(members.map((member) => MapEntry(member.id, member))),
          GuildRoleCreateEvent(:final guildId, :final role) ||
          GuildRoleUpdateEvent(:final guildId, :final role) =>
            client.guilds[guildId].roles.cache[role.id] = role,
          GuildRoleDeleteEvent(:final guildId, :final roleId) => client.guilds[guildId].roles.cache.remove(roleId),
          MessageCreateEvent(:final message) ||
          MessageUpdateEvent(:final message) =>
            MessageManager(client.options.messageCacheConfig, client, channelId: message.channelId).cache[message.id] = message,
          MessageDeleteEvent(id: final messageId, :final channelId) =>
            MessageManager(client.options.messageCacheConfig, client, channelId: channelId).cache.remove(messageId),
          MessageBulkDeleteEvent(ids: final messageIds, :final channelId) =>
            // ignore: avoid_function_literals_in_foreach_calls
            messageIds.forEach((messageId) => MessageManager(client.options.messageCacheConfig, client, channelId: channelId).cache.remove(messageId)),
          UserUpdateEvent(:final user) => client.users.cache[user.id] = user,
          StageInstanceCreateEvent(:final instance) || StageInstanceUpdateEvent(:final instance) => client.channels.stageInstanceCache[instance.channelId] =
              instance,
          StageInstanceDeleteEvent(:final instance) => client.channels.stageInstanceCache.remove(instance.channelId),
          GuildScheduledEventCreateEvent(:final event) ||
          GuildScheduledEventUpdateEvent(:final event) =>
            client.guilds[event.guildId].scheduledEvents.cache[event.id] = event,
          GuildScheduledEventDeleteEvent(:final event) => client.guilds[event.guildId].scheduledEvents.cache.remove(event.id),
          AutoModerationRuleCreateEvent(:final rule) ||
          AutoModerationRuleUpdateEvent(:final rule) =>
            client.guilds[rule.guildId].autoModerationRules.cache[rule.id] = rule,
          AutoModerationRuleDeleteEvent(:final rule) => client.guilds[rule.guildId].autoModerationRules.cache.remove(rule.id),
<<<<<<< HEAD
          IntegrationCreateEvent(:final guildId, :final integration) ||
          IntegrationUpdateEvent(:final guildId, :final integration) =>
            client.guilds[guildId].integrations.cache[integration.id] = integration,
          IntegrationDeleteEvent(:final id, :final guildId) => client.guilds[guildId].integrations.cache.remove(id),
=======
          GuildAuditLogCreateEvent(:final entry, :final guildId) => client.guilds[guildId].auditLogs.cache[entry.id] = entry,
>>>>>>> cdd74072
          _ => null,
        });
  }

  /// Connect to the gateway using the provided [client] and [gatewayBot] configuration.
  static Future<Gateway> connect(NyxxGateway client, GatewayBot gatewayBot) async {
    final logger = Logger('${client.options.loggerName}.Gateway');

    final totalShards = client.apiOptions.totalShards ?? gatewayBot.shards;
    final List<int> shardIds = client.apiOptions.shards ?? List.generate(totalShards, (i) => i);

    logger
      ..info('Connecting ${shardIds.length}/$totalShards shards')
      ..fine('Shard IDs: $shardIds');

    assert(
      shardIds.every((element) => element < totalShards),
      'Shard ID exceeds total shard count',
    );

    assert(
      shardIds.every((element) => element >= 0),
      'Invalid shard ID',
    );

    assert(
      shardIds.toSet().length == shardIds.length,
      'Duplicate shard ID',
    );

    assert(
      client.apiOptions.compression != GatewayCompression.payload || client.apiOptions.payloadFormat != GatewayPayloadFormat.etf,
      'Cannot enable payload compression when using the ETF payload format',
    );

    const identifyDelay = Duration(seconds: 5);

    final shards = shardIds.indexed.map(((int, int) info) {
      final (index, id) = info;

      return Future.delayed(
        identifyDelay * (index ~/ gatewayBot.sessionStartLimit.maxConcurrency),
        () => Shard.connect(id, totalShards, client.apiOptions, gatewayBot.url, client),
      );
    });

    return Gateway(client, gatewayBot, await Future.wait(shards), totalShards, shardIds);
  }

  /// Close this [Gateway] instance, disconnecting all shards and closing the event streams.
  Future<void> close() async {
    _closing = true;
    await Future.wait(shards.map((shard) => shard.close()));
    _messagesController.close();
  }

  /// Compute the ID of the shard that handles events for [guildId].
  int shardIdFor(Snowflake guildId) => (guildId.value >> 22) % totalShards;

  /// Return the shard that handles events for [guildId].
  ///
  /// Throws an error if the shard handling events for [guildId] is not in this [Gateway] instance.
  Shard shardFor(Snowflake guildId) => shards.singleWhere((shard) => shard.id == shardIdFor(guildId));

  DispatchEvent parseDispatchEvent(RawDispatchEvent raw) {
    final mapping = {
      'READY': parseReady,
      'RESUMED': parseResumed,
      'APPLICATION_COMMAND_PERMISSIONS_UPDATE': parseApplicationCommandPermissionsUpdate,
      'AUTO_MODERATION_RULE_CREATE': parseAutoModerationRuleCreate,
      'AUTO_MODERATION_RULE_UPDATE': parseAutoModerationRuleUpdate,
      'AUTO_MODERATION_RULE_DELETE': parseAutoModerationRuleDelete,
      'AUTO_MODERATION_ACTION_EXECUTION': parseAutoModerationActionExecution,
      'CHANNEL_CREATE': parseChannelCreate,
      'CHANNEL_UPDATE': parseChannelUpdate,
      'CHANNEL_DELETE': parseChannelDelete,
      'THREAD_CREATE': parseThreadCreate,
      'THREAD_UPDATE': parseThreadUpdate,
      'THREAD_DELETE': parseThreadDelete,
      'THREAD_LIST_SYNC': parseThreadListSync,
      'THREAD_MEMBER_UPDATE': parseThreadMemberUpdate,
      'THREAD_MEMBERS_UPDATE': parseThreadMembersUpdate,
      'CHANNEL_PINS_UPDATE': parseChannelPinsUpdate,
      'GUILD_CREATE': parseGuildCreate,
      'GUILD_UPDATE': parseGuildUpdate,
      'GUILD_DELETE': parseGuildDelete,
      'GUILD_AUDIT_LOG_ENTRY_CREATE': parseGuildAuditLogCreate,
      'GUILD_BAN_ADD': parseGuildBanAdd,
      'GUILD_BAN_REMOVE': parseGuildBanRemove,
      'GUILD_EMOJIS_UPDATE': parseGuildEmojisUpdate,
      'GUILD_STICKERS_UPDATE': parseGuildStickersUpdate,
      'GUILD_INTEGRATIONS_UPDATE': parseGuildIntegrationsUpdate,
      'GUILD_MEMBER_ADD': parseGuildMemberAdd,
      'GUILD_MEMBER_REMOVE': parseGuildMemberRemove,
      'GUILD_MEMBER_UPDATE': parseGuildMemberUpdate,
      'GUILD_MEMBERS_CHUNK': parseGuildMembersChunk,
      'GUILD_ROLE_CREATE': parseGuildRoleCreate,
      'GUILD_ROLE_UPDATE': parseGuildRoleUpdate,
      'GUILD_ROLE_DELETE': parseGuildRoleDelete,
      'GUILD_SCHEDULED_EVENT_CREATE': parseGuildScheduledEventCreate,
      'GUILD_SCHEDULED_EVENT_UPDATE': parseGuildScheduledEventUpdate,
      'GUILD_SCHEDULED_EVENT_DELETE': parseGuildScheduledEventDelete,
      'GUILD_SCHEDULED_EVENT_USER_ADD': parseGuildScheduledEventUserAdd,
      'GUILD_SCHEDULED_EVENT_USER_REMOVE': parseGuildScheduledEventUserRemove,
      'INTEGRATION_CREATE': parseIntegrationCreate,
      'INTEGRATION_UPDATE': parseIntegrationUpdate,
      'INTEGRATION_DELETE': parseIntegrationDelete,
      'INVITE_CREATE': parseInviteCreate,
      'INVITE_DELETE': parseInviteDelete,
      'MESSAGE_CREATE': parseMessageCreate,
      'MESSAGE_UPDATE': parseMessageUpdate,
      'MESSAGE_DELETE': parseMessageDelete,
      'MESSAGE_DELETE_BULK': parseMessageBulkDelete,
      'MESSAGE_REACTION_ADD': parseMessageReactionAdd,
      'MESSAGE_REACTION_REMOVE': parseMessageReactionRemove,
      'MESSAGE_REACTION_REMOVE_ALL': parseMessageReactionRemoveAll,
      'MESSAGE_REACTION_REMOVE_EMOJI': parseMessageReactionRemoveEmoji,
      'PRESENCE_UPDATE': parsePresenceUpdate,
      'TYPING_START': parseTypingStart,
      'USER_UPDATE': parseUserUpdate,
      'VOICE_STATE_UPDATE': parseVoiceStateUpdate,
      'VOICE_SERVER_UPDATE': parseVoiceServerUpdate,
      'WEBHOOKS_UPDATE': parseWebhooksUpdate,
      'INTERACTION_CREATE': parseInteractionCreate,
      'STAGE_INSTANCE_CREATE': parseStageInstanceCreate,
      'STAGE_INSTANCE_UPDATE': parseStageInstanceUpdate,
      'STAGE_INSTANCE_DELETE': parseStageInstanceDelete,
    };

    return mapping[raw.name]?.call(raw.payload) ?? UnknownDispatchEvent(raw: raw);
  }

  ReadyEvent parseReady(Map<String, Object?> raw) {
    return ReadyEvent(
      version: raw['v'] as int,
      user: client.users.parse(raw['user'] as Map<String, Object?>),
      guilds: parseMany(
        raw['guilds'] as List<Object?>,
        (Map<String, Object?> raw) => PartialGuild(id: Snowflake.parse(raw['id']!), manager: client.guilds),
      ),
      sessionId: raw['session_id'] as String,
      gatewayResumeUrl: Uri.parse(raw['resume_gateway_url'] as String),
      shardId: (raw['shard'] as List<Object?>?)?[0] as int?,
      totalShards: (raw['shard'] as List<Object?>?)?[1] as int?,
      application: PartialApplication(
        id: Snowflake.parse((raw['application'] as Map<String, Object?>)['id']!),
        manager: client.applications,
      ),
    );
  }

  ResumedEvent parseResumed(Map<String, Object?> raw) {
    return ResumedEvent();
  }

  ApplicationCommandPermissionsUpdateEvent parseApplicationCommandPermissionsUpdate(Map<String, Object?> raw) {
    return ApplicationCommandPermissionsUpdateEvent();
  }

  AutoModerationRuleCreateEvent parseAutoModerationRuleCreate(Map<String, Object?> raw) {
    final guildId = Snowflake.parse(raw['guild_id']!);

    return AutoModerationRuleCreateEvent(
      rule: client.guilds[guildId].autoModerationRules.parse(raw),
    );
  }

  AutoModerationRuleUpdateEvent parseAutoModerationRuleUpdate(Map<String, Object?> raw) {
    final guildId = Snowflake.parse(raw['guild_id']!);
    final rule = client.guilds[guildId].autoModerationRules.parse(raw);

    return AutoModerationRuleUpdateEvent(
      oldRule: client.guilds[guildId].autoModerationRules.cache[rule.id],
      rule: rule,
    );
  }

  AutoModerationRuleDeleteEvent parseAutoModerationRuleDelete(Map<String, Object?> raw) {
    final guildId = Snowflake.parse(raw['guild_id']!);

    return AutoModerationRuleDeleteEvent(
      rule: client.guilds[guildId].autoModerationRules.parse(raw),
    );
  }

  AutoModerationActionExecutionEvent parseAutoModerationActionExecution(Map<String, Object?> raw) {
    final guildId = Snowflake.parse(raw['guild_id']!);

    return AutoModerationActionExecutionEvent(
      guildId: guildId,
      action: client.guilds[guildId].autoModerationRules.parseAutoModerationAction(raw['action'] as Map<String, Object?>),
      ruleId: Snowflake.parse(raw['rule_id']!),
      triggerType: TriggerType.parse(raw['rule_trigger_type'] as int),
      userId: Snowflake.parse(raw['user_id']!),
      channelId: maybeParse(raw['channel_id'], Snowflake.parse),
      messageId: maybeParse(raw['message_id'], Snowflake.parse),
      alertSystemMessageId: maybeParse(raw['alert_system_message_id'], Snowflake.parse),
      content: raw['content'] as String?,
      matchedKeyword: raw['matched_keyword'] as String?,
      matchedContent: raw['matched_content'] as String?,
    );
  }

  ChannelCreateEvent parseChannelCreate(Map<String, Object?> raw) {
    return ChannelCreateEvent(
      channel: client.channels.parse(raw),
    );
  }

  ChannelUpdateEvent parseChannelUpdate(Map<String, Object?> raw) {
    final channel = client.channels.parse(raw);

    return ChannelUpdateEvent(
      oldChannel: client.channels.cache[channel.id],
      channel: channel,
    );
  }

  ChannelDeleteEvent parseChannelDelete(Map<String, Object?> raw) {
    return ChannelDeleteEvent(
      channel: client.channels.parse(raw),
    );
  }

  ThreadCreateEvent parseThreadCreate(Map<String, Object?> raw) {
    return ThreadCreateEvent(
      thread: client.channels.parse(raw) as Thread,
    );
  }

  ThreadUpdateEvent parseThreadUpdate(Map<String, Object?> raw) {
    final thread = client.channels.parse(raw) as Thread;

    return ThreadUpdateEvent(
      oldThread: client.channels.cache[thread.id] as Thread?,
      thread: thread,
    );
  }

  ThreadDeleteEvent parseThreadDelete(Map<String, Object?> raw) {
    return ThreadDeleteEvent(
      thread: PartialChannel(
        id: Snowflake.parse(raw['id']!),
        manager: client.channels,
      ),
    );
  }

  ThreadListSyncEvent parseThreadListSync(Map<String, Object?> raw) {
    final guildId = Snowflake.parse(raw['guild_id']!);

    return ThreadListSyncEvent(
      guildId: guildId,
      channelIds: maybeParseMany(raw['channel_ids'], Snowflake.parse),
      threads: parseMany(
        raw['threads'] as List<Object?>,
        (Map<String, Object?> raw) => client.channels.parse(raw, guildId: guildId) as Thread,
      ),
      members: parseMany(raw['members'] as List<Object?>, client.channels.parseThreadMember),
    );
  }

  ThreadMemberUpdateEvent parseThreadMemberUpdate(Map<String, Object?> raw) {
    return ThreadMemberUpdateEvent(
      member: client.channels.parseThreadMember(raw),
    );
  }

  ThreadMembersUpdateEvent parseThreadMembersUpdate(Map<String, Object?> raw) {
    return ThreadMembersUpdateEvent(
      id: Snowflake.parse(raw['id']!),
      guildId: Snowflake.parse(raw['guild_id']!),
      memberCount: raw['member_count'] as int,
      addedMembers: maybeParseMany(raw['added_members'], client.channels.parseThreadMember),
      removedMemberIds: maybeParseMany(raw['removed_member_ids'], Snowflake.parse),
    );
  }

  ChannelPinsUpdateEvent parseChannelPinsUpdate(Map<String, Object?> raw) {
    return ChannelPinsUpdateEvent(
      guildId: maybeParse(raw['guild_id'], Snowflake.parse),
      channelId: Snowflake.parse(raw['channel_id']!),
      lastPinTimestamp: maybeParse(raw['last_pin_timestamp'], DateTime.parse),
    );
  }

  UnavailableGuildCreateEvent parseGuildCreate(Map<String, Object?> raw) {
    if (raw['unavailable'] == true) {
      return UnavailableGuildCreateEvent(guild: PartialGuild(id: Snowflake.parse(raw['id']!), manager: client.guilds));
    }

    final guild = client.guilds.parse(raw);

    return GuildCreateEvent(
        guild: guild,
        joinedAt: DateTime.parse(raw['joined_at'] as String),
        isLarge: raw['large'] as bool,
        memberCount: raw['member_count'] as int,
        voiceStates: parseMany(raw['voice_states'] as List<Object?>, client.voice.parseVoiceState),
        members: parseMany(raw['members'] as List<Object?>, client.guilds[guild.id].members.parse),
        channels: parseMany(raw['channels'] as List<Object?>, (Map<String, Object?> raw) => client.channels.parse(raw, guildId: guild.id) as GuildChannel),
        threads: parseMany(raw['threads'] as List<Object?>, (Map<String, Object?> raw) => client.channels.parse(raw, guildId: guild.id) as Thread),
        scheduledEvents: parseMany(raw['guild_scheduled_events'] as List<Object?>, client.guilds[guild.id].scheduledEvents.parse));
  }

  GuildUpdateEvent parseGuildUpdate(Map<String, Object?> raw) {
    final guild = client.guilds.parse(raw);

    return GuildUpdateEvent(
      oldGuild: client.guilds.cache[guild.id],
      guild: guild,
    );
  }

  GuildDeleteEvent parseGuildDelete(Map<String, Object?> raw) {
    return GuildDeleteEvent(
      guild: PartialGuild(id: Snowflake.parse(raw['id']!), manager: client.guilds),
      isUnavailable: raw['unavailable'] as bool,
    );
  }

  GuildAuditLogCreateEvent parseGuildAuditLogCreate(Map<String, Object?> raw) {
    final guildId = Snowflake.parse(raw['guild_id'] as String);

    return GuildAuditLogCreateEvent(
      entry: client.guilds[guildId].auditLogs.parse(raw),
      guildId: guildId,
    );
  }

  GuildBanAddEvent parseGuildBanAdd(Map<String, Object?> raw) {
    return GuildBanAddEvent(
      guildId: Snowflake.parse(raw['guild_id']!),
      user: client.users.parse(raw['user'] as Map<String, Object?>),
    );
  }

  GuildBanRemoveEvent parseGuildBanRemove(Map<String, Object?> raw) {
    return GuildBanRemoveEvent(
      guildId: Snowflake.parse(raw['guild_id']!),
      user: client.users.parse(raw['user'] as Map<String, Object?>),
    );
  }

  GuildEmojisUpdateEvent parseGuildEmojisUpdate(Map<String, Object?> raw) {
    return GuildEmojisUpdateEvent(
      guildId: Snowflake.parse(raw['guild_id']!),
    );
  }

  GuildStickersUpdateEvent parseGuildStickersUpdate(Map<String, Object?> raw) {
    return GuildStickersUpdateEvent(
      guildId: Snowflake.parse(raw['guild_id']!),
    );
  }

  GuildIntegrationsUpdateEvent parseGuildIntegrationsUpdate(Map<String, Object?> raw) {
    return GuildIntegrationsUpdateEvent(
      guildId: Snowflake.parse(raw['guild_id']!),
    );
  }

  GuildMemberAddEvent parseGuildMemberAdd(Map<String, Object?> raw) {
    return GuildMemberAddEvent(
      guildId: Snowflake.parse(raw['guild_id']!),
      member: client.guilds[Snowflake.zero].members.parse(raw),
    );
  }

  GuildMemberRemoveEvent parseGuildMemberRemove(Map<String, Object?> raw) {
    return GuildMemberRemoveEvent(
      guildId: Snowflake.parse(raw['guild_id']!),
      user: client.users.parse(raw['user'] as Map<String, Object?>),
    );
  }

  GuildMemberUpdateEvent parseGuildMemberUpdate(Map<String, Object?> raw) {
    final guildId = Snowflake.parse(raw['guild_id']!);
    // TODO: The member received from the update has mute and deaf as nullable fields, which this parser does not.
    final member = client.guilds[guildId].members.parse(raw);

    return GuildMemberUpdateEvent(
      oldMember: client.guilds[guildId].members.cache[member.id],
      member: member,
      guildId: guildId,
    );
  }

  GuildMembersChunkEvent parseGuildMembersChunk(Map<String, Object?> raw) {
    final guildId = Snowflake.parse(raw['guild_id']!);

    return GuildMembersChunkEvent(
      guildId: guildId,
      members: parseMany(raw['members'] as List<Object?>, client.guilds[guildId].members.parse),
      chunkIndex: raw['chunk_index'] as int,
      chunkCount: raw['chunk_count'] as int,
      notFound: maybeParseMany(raw['not_found'], Snowflake.parse),
      nonce: raw['nonce'] as String?,
    );
  }

  GuildRoleCreateEvent parseGuildRoleCreate(Map<String, Object?> raw) {
    final guildId = Snowflake.parse(raw['guild_id']!);

    return GuildRoleCreateEvent(
      guildId: guildId,
      role: client.guilds[guildId].roles.parse(raw['role'] as Map<String, Object?>),
    );
  }

  GuildRoleUpdateEvent parseGuildRoleUpdate(Map<String, Object?> raw) {
    final guildId = Snowflake.parse(raw['guild_id']!);
    final role = client.guilds[guildId].roles.parse(raw['role'] as Map<String, Object?>);

    return GuildRoleUpdateEvent(
      guildId: guildId,
      oldRole: client.guilds[guildId].roles.cache[role.id],
      role: role,
    );
  }

  GuildRoleDeleteEvent parseGuildRoleDelete(Map<String, Object?> raw) {
    return GuildRoleDeleteEvent(
      roleId: Snowflake.parse(raw['role_id']!),
      guildId: Snowflake.parse(raw['guild_id']!),
    );
  }

  GuildScheduledEventCreateEvent parseGuildScheduledEventCreate(Map<String, Object?> raw) {
    final guildId = Snowflake.parse(raw['guild_id']!);

    return GuildScheduledEventCreateEvent(
      event: client.guilds[guildId].scheduledEvents.parse(raw),
    );
  }

  GuildScheduledEventUpdateEvent parseGuildScheduledEventUpdate(Map<String, Object?> raw) {
    final guildId = Snowflake.parse(raw['guild_id']!);
    final event = client.guilds[guildId].scheduledEvents.parse(raw);

    return GuildScheduledEventUpdateEvent(
      oldEvent: client.guilds[guildId].scheduledEvents.cache[event.id],
      event: event,
    );
  }

  GuildScheduledEventDeleteEvent parseGuildScheduledEventDelete(Map<String, Object?> raw) {
    final guildId = Snowflake.parse(raw['guild_id']!);

    return GuildScheduledEventDeleteEvent(
      event: client.guilds[guildId].scheduledEvents.parse(raw),
    );
  }

  GuildScheduledEventUserAddEvent parseGuildScheduledEventUserAdd(Map<String, Object?> raw) {
    return GuildScheduledEventUserAddEvent(
      scheduledEventId: Snowflake.parse(raw['guild_scheduled_event_id']!),
      userId: Snowflake.parse(raw['user_id']!),
      guildId: Snowflake.parse(raw['guild_id']!),
    );
  }

  GuildScheduledEventUserRemoveEvent parseGuildScheduledEventUserRemove(Map<String, Object?> raw) {
    return GuildScheduledEventUserRemoveEvent(
      scheduledEventId: Snowflake.parse(raw['guild_scheduled_event_id']!),
      userId: Snowflake.parse(raw['user_id']!),
      guildId: Snowflake.parse(raw['guild_id']!),
    );
  }

  IntegrationCreateEvent parseIntegrationCreate(Map<String, Object?> raw) {
    final guildId = Snowflake.parse(raw['guild_id']!);

    return IntegrationCreateEvent(
      guildId: guildId,
      integration: client.guilds[guildId].integrations.parse(raw),
    );
  }

  IntegrationUpdateEvent parseIntegrationUpdate(Map<String, Object?> raw) {
    final guildId = Snowflake.parse(raw['guild_id']!);
    final integration = client.guilds[guildId].integrations.parse(raw);

    return IntegrationUpdateEvent(
      guildId: guildId,
      oldIntegration: client.guilds[guildId].integrations.cache[integration.id],
      integration: integration,
    );
  }

  IntegrationDeleteEvent parseIntegrationDelete(Map<String, Object?> raw) {
    return IntegrationDeleteEvent(
      id: Snowflake.parse(raw['id']!),
      guildId: Snowflake.parse(raw['guild_id']!),
      applicationId: maybeParse(raw['application_id'], Snowflake.parse),
    );
  }

  InviteCreateEvent parseInviteCreate(Map<String, Object?> raw) {
    return InviteCreateEvent();
  }

  InviteDeleteEvent parseInviteDelete(Map<String, Object?> raw) {
    return InviteDeleteEvent(
      channelId: Snowflake.parse(raw['channel_id']!),
      guildId: maybeParse(raw['guild_id'], Snowflake.parse),
      code: raw['code'] as String,
    );
  }

  MessageCreateEvent parseMessageCreate(Map<String, Object?> raw) {
    final guildId = maybeParse(raw['guild_id'], Snowflake.parse);
    final message = MessageManager(
      client.options.messageCacheConfig,
      client,
      channelId: Snowflake.parse(raw['channel_id']!),
    ).parse(raw);

    return MessageCreateEvent(
      guildId: guildId,
      member: maybeParse(
        raw['member'],
        (Map<String, Object?> raw) => PartialMember(
          id: message.author.id,
          manager: MemberManager(client.options.memberCacheConfig, client, guildId: guildId!),
        ),
      ),
      mentions: parseMany(raw['mentions'] as List<Object?>, client.users.parse),
      message: message,
    );
  }

  MessageUpdateEvent parseMessageUpdate(Map<String, Object?> raw) {
    final guildId = maybeParse(raw['guild_id'], Snowflake.parse);
    final manager = MessageManager(
      client.options.messageCacheConfig,
      client,
      channelId: Snowflake.parse(raw['channel_id']!),
    );
    final message = manager.parse(raw);

    return MessageUpdateEvent(
      guildId: guildId,
      member: maybeParse(
        raw['member'],
        (Map<String, Object?> raw) => PartialMember(
          id: message.author.id,
          manager: MemberManager(client.options.memberCacheConfig, client, guildId: guildId!),
        ),
      ),
      mentions: parseMany(raw['mentions'] as List<Object?>, client.users.parse),
      message: message,
      oldMessage: manager.cache[message.id],
    );
  }

  MessageDeleteEvent parseMessageDelete(Map<String, Object?> raw) {
    return MessageDeleteEvent(
      id: Snowflake.parse(raw['id']!),
      channelId: Snowflake.parse(raw['channel_id']!),
      guildId: maybeParse(raw['guild_id'], Snowflake.parse),
    );
  }

  MessageBulkDeleteEvent parseMessageBulkDelete(Map<String, Object?> raw) {
    return MessageBulkDeleteEvent(
      ids: parseMany(raw['ids'] as List<Object?>, Snowflake.parse),
      channelId: Snowflake.parse(raw['channel_id']!),
      guildId: maybeParse(raw['guild_id'], Snowflake.parse),
    );
  }

  MessageReactionAddEvent parseMessageReactionAdd(Map<String, Object?> raw) {
    final guildId = maybeParse(raw['guild_id'], Snowflake.parse);

    return MessageReactionAddEvent(
      userId: Snowflake.parse(raw['user_id']!),
      channelId: Snowflake.parse(raw['channel_id']!),
      messageId: Snowflake.parse(raw['message_id']!),
      guildId: guildId,
      member: maybeParse(raw['member'], client.guilds[guildId ?? Snowflake.zero].members.parse),
    );
  }

  MessageReactionRemoveEvent parseMessageReactionRemove(Map<String, Object?> raw) {
    return MessageReactionRemoveEvent(
      userId: Snowflake.parse(raw['user_id']!),
      channelId: Snowflake.parse(raw['channel_id']!),
      messageId: Snowflake.parse(raw['message_id']!),
      guildId: maybeParse(raw['guild_id'], Snowflake.parse),
    );
  }

  MessageReactionRemoveAllEvent parseMessageReactionRemoveAll(Map<String, Object?> raw) {
    return MessageReactionRemoveAllEvent(
      channelId: Snowflake.parse(raw['channel_id']!),
      messageId: Snowflake.parse(raw['message_id']!),
      guildId: maybeParse(raw['guild_id'], Snowflake.parse),
    );
  }

  MessageReactionRemoveEmojiEvent parseMessageReactionRemoveEmoji(Map<String, Object?> raw) {
    return MessageReactionRemoveEmojiEvent(
      channelId: Snowflake.parse(raw['channel_id']!),
      messageId: Snowflake.parse(raw['message_id']!),
      guildId: maybeParse(raw['guild_id'], Snowflake.parse),
    );
  }

  PresenceUpdateEvent parsePresenceUpdate(Map<String, Object?> raw) {
    return PresenceUpdateEvent(
      user: maybeParse(
        raw['user'],
        (Map<String, Object?> raw) => PartialUser(id: Snowflake.parse(raw['id']!), manager: client.users),
      ),
      guildId: maybeParse(raw['guild_id'], Snowflake.parse),
      status: maybeParse(raw['status'], UserStatus.parse),
      activities: maybeParseMany(raw['activities'], parseActivity),
      clientStatus: maybeParse(raw['client_status'], parseClientStatus),
    );
  }

  TypingStartEvent parseTypingStart(Map<String, Object?> raw) {
    var guildId = maybeParse(raw['guild_id'], Snowflake.parse);

    return TypingStartEvent(
      channelId: Snowflake.parse(raw['channel_id']!),
      guildId: guildId,
      userId: Snowflake.parse(raw['user_id']!),
      timestamp: DateTime.fromMillisecondsSinceEpoch((raw['timestamp'] as int) * Duration.millisecondsPerSecond),
      member: maybeParse(raw['member'], client.guilds[guildId ?? Snowflake.zero].members.parse),
    );
  }

  UserUpdateEvent parseUserUpdate(Map<String, Object?> raw) {
    final user = client.users.parse(raw);

    return UserUpdateEvent(
      oldUser: client.users.cache[user.id],
      user: user,
    );
  }

  VoiceStateUpdateEvent parseVoiceStateUpdate(Map<String, Object?> raw) {
    return VoiceStateUpdateEvent(
      state: client.voice.parseVoiceState(raw),
    );
  }

  VoiceServerUpdateEvent parseVoiceServerUpdate(Map<String, Object?> raw) {
    return VoiceServerUpdateEvent(
      token: raw['token'] as String,
      guildId: Snowflake.parse(raw['guild_id']!),
      endpoint: raw['endpoint'] as String?,
    );
  }

  WebhooksUpdateEvent parseWebhooksUpdate(Map<String, Object?> raw) {
    return WebhooksUpdateEvent(
      guildId: Snowflake.parse(raw['guild_id']!),
      channelId: Snowflake.parse(raw['channel_id']!),
    );
  }

  InteractionCreateEvent parseInteractionCreate(Map<String, Object?> raw) {
    return InteractionCreateEvent();
  }

  StageInstanceCreateEvent parseStageInstanceCreate(Map<String, Object?> raw) {
    return StageInstanceCreateEvent(
      instance: client.channels.parseStageInstance(raw),
    );
  }

  StageInstanceUpdateEvent parseStageInstanceUpdate(Map<String, Object?> raw) {
    final instance = client.channels.parseStageInstance(raw);

    return StageInstanceUpdateEvent(
      oldInstance: client.channels.stageInstanceCache[instance.channelId],
      instance: instance,
    );
  }

  StageInstanceDeleteEvent parseStageInstanceDelete(Map<String, Object?> raw) {
    return StageInstanceDeleteEvent(
      instance: client.channels.parseStageInstance(raw),
    );
  }

  /// Stream all members in a guild that match [query] or [userIds].
  ///
  /// If neither is provided, all members in the guild are returned.
  Stream<Member> listGuildMembers(
    Snowflake guildId, {
    String? query,
    int? limit,
    List<Snowflake>? userIds,
    bool? includePresences,
    String? nonce,
  }) async* {
    if (userIds == null) {
      query ??= '';
    }

    limit ??= 0;
    nonce ??= '${Snowflake.now().value.toRadixString(36)}${guildId.value.toRadixString(36)}';

    final shard = shardFor(guildId);
    shard.add(Send(opcode: Opcode.requestGuildMembers, data: {
      'guild_id': guildId.toString(),
      if (query != null) 'query': query,
      'limit': limit,
      if (includePresences != null) 'presences': includePresences,
      if (userIds != null) 'user_ids': userIds.map((e) => e.toString()).toList(),
      'nonce': nonce,
    }));

    int chunksReceived = 0;

    await for (final event in events) {
      if (event is! GuildMembersChunkEvent || event.nonce != nonce) {
        continue;
      }

      yield* Stream.fromIterable(event.members);

      chunksReceived++;
      if (chunksReceived == event.chunkCount) {
        break;
      }
    }
  }

  /// Update the client's voice state in the guild with ID [guildId].
  void updateVoiceState(Snowflake guildId, GatewayVoiceStateBuilder builder) => shardFor(guildId).updateVoiceState(guildId, builder);

  /// Update the client's presence on all shards.
  void updatePresence(PresenceBuilder builder) {
    for (final shard in shards) {
      shard.add(Send(opcode: Opcode.presenceUpdate, data: builder.build()));
    }
  }
}<|MERGE_RESOLUTION|>--- conflicted
+++ resolved
@@ -156,14 +156,11 @@
           AutoModerationRuleUpdateEvent(:final rule) =>
             client.guilds[rule.guildId].autoModerationRules.cache[rule.id] = rule,
           AutoModerationRuleDeleteEvent(:final rule) => client.guilds[rule.guildId].autoModerationRules.cache.remove(rule.id),
-<<<<<<< HEAD
           IntegrationCreateEvent(:final guildId, :final integration) ||
           IntegrationUpdateEvent(:final guildId, :final integration) =>
             client.guilds[guildId].integrations.cache[integration.id] = integration,
           IntegrationDeleteEvent(:final id, :final guildId) => client.guilds[guildId].integrations.cache.remove(id),
-=======
           GuildAuditLogCreateEvent(:final entry, :final guildId) => client.guilds[guildId].auditLogs.cache[entry.id] = entry,
->>>>>>> cdd74072
           _ => null,
         });
   }

--- conflicted
+++ resolved
@@ -515,14 +515,10 @@
 
   GuildMemberAddEvent parseGuildMemberAdd(Map<String, Object?> raw) {
     final guildId = Snowflake.parse(raw['guild_id'] as String);
+
     return GuildMemberAddEvent(
-<<<<<<< HEAD
       guildId: guildId,
       member: client.guilds[guildId].members.parse(raw),
-=======
-      guildId: Snowflake.parse(raw['guild_id']!),
-      member: client.guilds[Snowflake.zero].members.parse(raw),
->>>>>>> 8dbb0461
     );
   }
 
@@ -738,19 +734,13 @@
 
   MessageReactionRemoveEvent parseMessageReactionRemove(Map<String, Object?> raw) {
     final guildId = maybeParse(raw['guild_id'], Snowflake.parse);
+
     return MessageReactionRemoveEvent(
-<<<<<<< HEAD
       userId: Snowflake.parse(raw['user_id'] as String),
       channelId: Snowflake.parse(raw['channel_id'] as String),
       messageId: Snowflake.parse(raw['message_id'] as String),
       guildId: guildId,
       emoji: client.guilds[Snowflake.zero].emojis.parse(raw['emoji'] as Map<String, Object?>),
-=======
-      userId: Snowflake.parse(raw['user_id']!),
-      channelId: Snowflake.parse(raw['channel_id']!),
-      messageId: Snowflake.parse(raw['message_id']!),
-      guildId: maybeParse(raw['guild_id'], Snowflake.parse),
->>>>>>> 8dbb0461
     );
   }
 

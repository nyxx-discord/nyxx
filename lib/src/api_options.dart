import 'package:nyxx/src/builders/presence.dart';
import 'package:nyxx/src/intents.dart';
import 'package:nyxx/src/utils/flags.dart';

/// Options for connecting to the Discord API.
abstract class ApiOptions {
  /// The version of nyxx used in [defaultUserAgent].
  static const nyxxVersion = '6.0.0';

  /// The URL to the nyxx repository used in [defaultUserAgent].
  static const nyxxRepositoryUrl = 'https://github.com/nyxx-discord/nyxx';

  /// The default value for the `User-Agent` header for bots made with nyxx.
  static const defaultUserAgent = 'Nyxx ($nyxxRepositoryUrl, $nyxxVersion)';

  /// The host at which the API can be found.
  ///
  /// This is always `discord.com`.
  String get host;

  /// The base URI relative to the [host] where the API can be found.
  String get baseUri;

  /// The version of the API to use.
  int get apiVersion;

  /// The value of the `Authorization` header to use when authenticating requests.
  String get authorizationHeader;

  /// The value of the `User-Agent` header to send with each request.
  String get userAgent;
}

/// Options for connecting to the Discord API to make HTTP requests with a bot token.
class RestApiOptions implements ApiOptions {
  /// The token to use.
  final String token;

  @override
  final String host = 'discord.com';

  @override
  final int apiVersion = 10;

  @override
  String get baseUri => '/api/v$apiVersion';

  @override
  String get authorizationHeader => 'Bot $token';

  @override
  final String userAgent;

  /// Create a new [RestApiOptions].
  RestApiOptions({required this.token, this.userAgent = ApiOptions.defaultUserAgent});
}

/// Options for connecting to the Discord API for making HTTP requests and connecting to the Gateway
/// with a bot token.
class GatewayApiOptions extends RestApiOptions {
  /// The intents to use.
  final Flags<GatewayIntents> intents;

  /// The format of the Gateway payloads.
  final GatewayPayloadFormat payloadFormat;

  /// The compression to use on the Gateway connection.
  final GatewayCompression compression;

  /// The IDs of the shards to spawn by this client.
  ///
  /// If this is not set, the client spawns all shards from `0` to [totalShards].
  final List<int>? shards;

  /// The total number of shards in the current session.
  ///
  /// If this is not set, the client will use the recommended shard count from Discord.
  final int? totalShards;

  /// The threshold after which guilds are considered large in the Gateway.
  final int? largeThreshold;

<<<<<<< HEAD
  /// The presence the client will set after first connecting to the gatewayy.
=======
  /// The presence the client will set after first connecting to the Gateway.
>>>>>>> ad711f0c
  final PresenceBuilder? initialPresence;

  /// The query parameters to append to the Gateway connection URL.
  Map<String, String> get gatewayConnectionOptions => {
        'v': apiVersion.toString(),
        'encoding': payloadFormat.value,
        if (compression == GatewayCompression.transport) 'compress': 'zlib-stream',
      };

  /// Create a new [GatewayApiOptions].
  GatewayApiOptions({
    required super.token,
    super.userAgent,
    required this.intents,
    this.payloadFormat = GatewayPayloadFormat.json,
    this.compression = GatewayCompression.transport,
    this.shards,
    this.totalShards,
    this.largeThreshold,
    this.initialPresence,
  });
}

/// The format of Gateway payloads.
enum GatewayPayloadFormat {
  /// Payloads are sent as JSON.
  json._('json'),

  /// Payloads are sent as ETF.
  etf._('etf');

  /// The value of this [GatewayPayloadFormat].
  final String value;

  const GatewayPayloadFormat._(this.value);

  @override
  String toString() => value;
}

/// The compression of a Gateway connection.
enum GatewayCompression {
  /// No compression is used.
  none,

  /// The entire connection is compressed.
  transport,

  /// Each packet is individually compressed.
  ///
  /// Cannot be used if [GatewayPayloadFormat.etf] is used.
  payload,
}<|MERGE_RESOLUTION|>--- conflicted
+++ resolved
@@ -80,11 +80,7 @@
   /// The threshold after which guilds are considered large in the Gateway.
   final int? largeThreshold;
 
-<<<<<<< HEAD
-  /// The presence the client will set after first connecting to the gatewayy.
-=======
   /// The presence the client will set after first connecting to the Gateway.
->>>>>>> ad711f0c
   final PresenceBuilder? initialPresence;
 
   /// The query parameters to append to the Gateway connection URL.

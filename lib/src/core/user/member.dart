--- conflicted
+++ resolved
@@ -67,17 +67,12 @@
   /// When completed, an [IGuildMemberUpdateEvent] will be fired with [isPending] set to `false`.
   bool get isPending;
 
-<<<<<<< HEAD
+  /// [Guild member flags](https://discord.com/developers/docs/resources/guild#guild-member-object-guild-member-flags)
+  IMemberFlags get flags;
+
   /// The member's avatar, represented as URL. With given [format] and [size].
   /// If [animated] is set as `true`, if available, the url will be a gif, otherwise the [format] or fallback to "webp".
   String? avatarUrl({String format = 'webp', int? size, bool animated = false});
-=======
-  /// [Guild member flags](https://discord.com/developers/docs/resources/guild#guild-member-object-guild-member-flags)
-  IMemberFlags get flags;
-
-  /// Returns url to member avatar
-  String? avatarURL({String format = "webp"});
->>>>>>> 02fe467f
 
   /// Bans the member and optionally deletes [deleteMessageDays] days worth of messages.
   Future<void> ban({int? deleteMessageDays, String? reason, String? auditReason});

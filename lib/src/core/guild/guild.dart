--- conflicted
+++ resolved
@@ -240,13 +240,8 @@
   /// Prunes the guild, returns the amount of members pruned.
   Future<int> prune(int days, {Iterable<Snowflake>? includeRoles, String? auditReason});
 
-<<<<<<< HEAD
-  /// Gets the guild's bans.
-  Stream<IBan> getBans();
-=======
   /// Get"s the guild's bans.
   Stream<IBan> getBans({int limit = 1000, Snowflake? before, Snowflake? after});
->>>>>>> c7a4531b
 
   /// Change self nickname in guild
   Future<void> modifyCurrentMember({String? nick});

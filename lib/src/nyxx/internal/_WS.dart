part of nyxx;

/// The WS manager for the client.
class _WS {
  bool bot = false;

  /// The base websocket URL.
  String gateway;

  /// The client that the WS manager belongs to.
  Client client;

  final Logger logger = Logger("Client");

  /// Makes a new WS manager.
  _WS(this.client) {
    this.client.http.headers['Authorization'] = "Bot ${client._token}";
    this
        .client
        .http
        .send("GET", "/gateway/bot", beforeReady: true)
        .then((HttpResponse r) {
      this.bot = true;
      this.gateway = r.body['url'] as String;
      if (this.client._options.shardCount == 1 &&
          this.client._options.shardIds == const [0]) {
        this.client._options.shardIds = [];
        this.client._options.shardCount = r.body['shards'] as int;
        for (int i = 0; i < client._options.shardCount; i++) {
          this.client._options.shardIds.add(i);
          setupShard(i);
        }
      } else {
        for (int shardId in this.client._options.shardIds) {
          setupShard(shardId);
        }
      }
      this.connectShard(0);
    }).catchError((err) {
      this
          .client
          .http
          .send('GET', '/gateway', beforeReady: true)
          .then((HttpResponse r) {
        this.gateway = r.body['url'] as String;
        for (int shardId in this.client._options.shardIds) {
          setupShard(shardId);
        }
        this.connectShard(0);
      });
    });
  }

  void setupShard(int shardId) {
    Shard shard = Shard._new(this, shardId);
    this.client.shards[shard.id] = shard;

    shard.onReady.listen((Shard s) {
      if (!client.ready) {
        testReady();
      }
    });
  }

  void connectShard(int index) {
    this.client.shards.values.toList()[index]._connect(true, true);
    if (index + 1 != this.client._options.shardIds.length)
      Timer(Duration(seconds: 6), () => connectShard(index + 1));
  }

  void testReady() {
    bool match = true;
    client.guilds.forEach((Snowflake id, Guild o) {
      if (client._options.forceFetchMembers) {
        if (o == null || o.members.length != o.memberCount) match = false;
      } else {
        if (o == null) match = false;
      }
    });

    bool match2 = true;
    this.client.shards.forEach((int id, Shard s) {
      if (!s.ready) match = false;
    });

    if (match && match2) {
      client.ready = true;
      client._startTime = DateTime.now();

      this.client.http.send("GET", "/oauth2/applications/@me").then((response) {
<<<<<<< HEAD
        this.client.app = ClientOAuth2Application._new(
            this.client, response.body as Map<String, dynamic>);
=======
        this.client.app =
            ClientOAuth2Application._new(this.client, response.body);
>>>>>>> e622b0b9

        ReadyEvent._new(client);
        logger.info("Connected and ready!");
      });
    }
  }
}<|MERGE_RESOLUTION|>--- conflicted
+++ resolved
@@ -88,13 +88,8 @@
       client._startTime = DateTime.now();
 
       this.client.http.send("GET", "/oauth2/applications/@me").then((response) {
-<<<<<<< HEAD
-        this.client.app = ClientOAuth2Application._new(
-            this.client, response.body as Map<String, dynamic>);
-=======
         this.client.app =
-            ClientOAuth2Application._new(this.client, response.body);
->>>>>>> e622b0b9
+            ClientOAuth2Application._new(this.client, response.body as Map<String, dynamic>);
 
         ReadyEvent._new(client);
         logger.info("Connected and ready!");

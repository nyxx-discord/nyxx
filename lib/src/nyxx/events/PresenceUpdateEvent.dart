part of nyxx;

/// Sent when a member's presence updates.
class PresenceUpdateEvent {
  /// Member object, may be null.
  Member member;

  /// The new member.
  Presence presence;

  PresenceUpdateEvent._new(Map<String, dynamic> json, Nyxx client) {
    if (client.ready) {
      var guild = client.guilds[Snowflake(json['d']['guild_id'] as String)];

      if (guild != null)
        this.member =
            guild.members[Snowflake(json['d']['user']['id'] as String)];

      if (json['d']['game'] != null)
        this.presence =
            Presence._new(json['d']['game'] as Map<String, dynamic>);

      if (member == null && 'online' == json['d']['status'].toString()) {
        if (json['d']['user']['username'] != null) {
          this.member = Member._new(json['d'] as Map<String, dynamic>, guild, client);
          member.guild.members[member.id] = member;
          client.users[member.id] = member;
        } else {
          if (client._options.cacheMembers) {
            guild
                .getMemberById(Snowflake(json['d']['user']['id'] as String))
                .then((member) {
              member.guild.members[member.id] = member;
              client.users[member.id] = member;
            });
          }
        }
      } else if (member != null &&
          'offline' == json['d']['status'].toString()) {
        member.guild.members.remove(member.id);
        client.users.remove(member.id);
      } else if (member != null) {
        this.member.status = MemberStatus.from(json['d']['status'] as String);
        this.member.presence = presence;
      }
<<<<<<< HEAD

      if(this.member != null && this.presence != null) {
        client._events.onPresenceUpdate.add(this);
      }
=======
>>>>>>> 84528a33
    }
  }
}<|MERGE_RESOLUTION|>--- conflicted
+++ resolved
@@ -43,13 +43,10 @@
         this.member.status = MemberStatus.from(json['d']['status'] as String);
         this.member.presence = presence;
       }
-<<<<<<< HEAD
-
+      
       if(this.member != null && this.presence != null) {
         client._events.onPresenceUpdate.add(this);
       }
-=======
->>>>>>> 84528a33
     }
   }
 }
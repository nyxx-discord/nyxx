--- conflicted
+++ resolved
@@ -52,38 +52,33 @@
 
     if (raw['timestamps'] != null) {
       if (raw['timestamps']['start'] != null) {
-<<<<<<< HEAD
-        this.start = DateTime.fromMillisecondsSinceEpoch(
-=======
-        // TODO: 'start' can be String apparently.
         start = DateTime.fromMillisecondsSinceEpoch(
->>>>>>> 92b90c78
             raw['timestamps']['start'] as int);
       }
 
       if (raw['timestamps']['end'] != null) {
-        this.end = DateTime.fromMillisecondsSinceEpoch(
+        end = DateTime.fromMillisecondsSinceEpoch(
             raw['timestamps']['end'] as int);
       }
     }
 
     if (raw['application_id'] != null)
-      this.applicationId = Snowflake(raw['application_id'] as String);
+      applicationId = Snowflake(raw['application_id'] as String);
 
-    this.details = raw['details'] as String;
-    this.state = raw['state'] as String;
+    details = raw['details'] as String;
+    state = raw['state'] as String;
 
     if (raw['party'] != null)
-      this.party = GameParty._new(raw['party'] as Map<String, dynamic>);
+      party = GameParty._new(raw['party'] as Map<String, dynamic>);
 
     if (raw['assets'] != null)
-      this.assets = GameAssets._new(raw['assets'] as Map<String, dynamic>);
+      assets = GameAssets._new(raw['assets'] as Map<String, dynamic>);
 
     if (raw['secrets'] != null)
-      this.secrets = GameSecrets._new(raw['secrets'] as Map<String, dynamic>);
+      secrets = GameSecrets._new(raw['secrets'] as Map<String, dynamic>);
 
-    this.instance = raw['instance'] as bool;
-    this.activityFlags = raw['flags'] as int;
+    instance = raw['instance'] as bool;
+    activityFlags = raw['flags'] as int;
   }
 }
 
@@ -122,11 +117,11 @@
   int maxSize;
 
   GameParty._new(Map<String, dynamic> raw) {
-    this.id = raw['id'] as String;
+    id = raw['id'] as String;
 
     if (raw['size'] != null) {
-      this.currentSize = raw['size'].first as int;
-      this.maxSize = raw['size'].last as int;
+      currentSize = raw['size'].first as int;
+      maxSize = raw['size'].last as int;
     }
   }
 }
@@ -146,10 +141,10 @@
   String smallText;
 
   GameAssets._new(Map<String, dynamic> raw) {
-    this.largeImage = raw['large_image'] as String;
-    this.largeText = raw['large_text'] as String;
-    this.smallImage = raw['small_image'] as String;
-    this.smallText = raw['small_text'] as String;
+    largeImage = raw['large_image'] as String;
+    largeText = raw['large_text'] as String;
+    smallImage = raw['small_image'] as String;
+    smallText = raw['small_text'] as String;
   }
 }
 
@@ -165,8 +160,8 @@
   String match;
 
   GameSecrets._new(Map<String, dynamic> raw) {
-    this.join = raw['join'] as String;
-    this.spectate = raw['spectate'] as String;
-    this.match = raw['match'] as String;
+    join = raw['join'] as String;
+    spectate = raw['spectate'] as String;
+    match = raw['match'] as String;
   }
 }
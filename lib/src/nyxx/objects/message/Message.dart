--- conflicted
+++ resolved
@@ -104,24 +104,6 @@
       this.guild = (this.channel as GuildChannel).guild;
 
     if (this.guild != null) {
-<<<<<<< HEAD
-      print(jsonEncode(raw));
-
-      this.author =
-          this.guild.members[Snowflake(raw['author']['id'] as String)];
-
-      if (this.author == null) {
-        Map<String, dynamic> tMap;
-
-        if(raw['webhook_id'] != null) {
-          tMap = new Map();
-        } else {
-          tMap = raw['member'] as Map<String, dynamic>;
-        }
-
-        tMap['user'] = raw['author'];
-        this.author = Member._new(this.client, tMap);
-=======
       if(raw['author'] != null) {
         this.author = this.guild.members[Snowflake(raw['author']['id'] as String)];
 
@@ -137,7 +119,6 @@
             this.author = author;
           }
         }
->>>>>>> 9035b211
       }
 
       if (raw['mention_roles'] != null) {

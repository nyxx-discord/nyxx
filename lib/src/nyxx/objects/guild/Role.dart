part of nyxx;

/// Represents a Discord guild role, which is used to assign priority, permissions, and a color to guild members
class Role extends SnowflakeEntity {
  /// The [Client] object.
  Client client;

  /// The raw object returned by the API
  Map<String, dynamic> raw;

  /// The role's name.
  String name;

  /// The role's color, null if no color.
  int color;

  /// The role's position.
  int position;

  /// If the role is pinned in the user listing.
  bool hoist;

  /// Whether or not the role is managed by an integration.
  bool managed;

  /// Whether or not the role is mentionable.
  bool mentionable;

  /// The role's guild.
  Guild guild;

  /// The role's permissions.
  Permissions permissions;

  /// Mention of role. If role cannot be mentioned it returns name of role.
  String get mention => mentionable ? "<@&${this.id}>" : name;

  Role._new(this.client, this.raw, this.guild)
      : super(Snowflake(raw['id'] as String)) {
    this.name = raw['name'] as String;
    this.position = raw['position'] as int;
    this.hoist = raw['hoist'] as bool;
    this.managed = raw['managed'] as bool;
    this.mentionable = raw['mentionable'] as bool;
    this.permissions = Permissions.fromInt(raw['permissions'] as int);
<<<<<<< HEAD

=======
>>>>>>> e2338b55
    this.color = raw['color'] as int;
    if (this.color == 0) this.color = null;

    this.guild.roles[this.id] = this;
  }

  /// Edits the role.
  Future<Role> edit({RoleBuilder role, String auditReason = ""}) async {
    HttpResponse r = await this.client.http.send(
        'PATCH', "/guilds/${this.guild.id}/roles/$id",
        body: role._build(), reason: auditReason);
<<<<<<< HEAD
    return Role._new(this.client, r.body as Map<String, dynamic>, this.guild);
=======
    return Role._new(this.client, r.body, this.guild);
>>>>>>> e2338b55
  }

  /// Deletes the role.
  Future<void> delete({String auditReason = ""}) async {
    await this.client.http.send('DELETE', "/guilds/${this.guild.id}/roles/$id",
        reason: auditReason);
  }

  /// Adds role to user.
  Future<void> addToUser(User user, {String auditReason = ""}) async {
    await this.client.http.send(
        'PUT', '/guilds/${guild.id}/members/${user.id}/roles/$id',
        reason: auditReason);
  }

  /// Returns a mention of role. If role cannot be mentioned it returns name of role.
  @override
  String toString() => mention;
}<|MERGE_RESOLUTION|>--- conflicted
+++ resolved
@@ -43,10 +43,6 @@
     this.managed = raw['managed'] as bool;
     this.mentionable = raw['mentionable'] as bool;
     this.permissions = Permissions.fromInt(raw['permissions'] as int);
-<<<<<<< HEAD
-
-=======
->>>>>>> e2338b55
     this.color = raw['color'] as int;
     if (this.color == 0) this.color = null;
 
@@ -58,11 +54,7 @@
     HttpResponse r = await this.client.http.send(
         'PATCH', "/guilds/${this.guild.id}/roles/$id",
         body: role._build(), reason: auditReason);
-<<<<<<< HEAD
     return Role._new(this.client, r.body as Map<String, dynamic>, this.guild);
-=======
-    return Role._new(this.client, r.body, this.guild);
->>>>>>> e2338b55
   }
 
   /// Deletes the role.

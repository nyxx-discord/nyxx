part of nyxx.commands;

/// Runs specific code on every target periodically.
/// 
/// ```
/// // Create new scheduler and fill out all required fields
///  var scheduler = command.Scheduler(bot)
///    ..runEvery = const Duration(seconds: 1)
///    ..targets = [const nyxx.Snowflake.static("422285619952222208")]
///    ..func = (channel) {
///      channel.send(content: "test");
///  };
///
///  /// Disable scheduler after 5 seconds
///  Timer(const Duration(seconds: 5), () => scheduler.stop());
///
///  /// Run schduler
///  await scheduler.run();
/// ```
class Scheduler {
  /// Action will be run every [runEvery] amount of time.
  Duration _runEvery;
  set runEvery(Duration duration) {
    if(duration.inMinutes < 1)
      throw new Exception("Scheduler cannot send message under 1/minute");
    
    _runEvery = _runEvery;
  } 

  /// Funtion to run on every targeted channel
  void Function(MessageChannel channel) func;

  /// List of targeted channel
  List<Snowflake> targets;
  
  Client _client;
  Timer _t;

<<<<<<< HEAD
  Scheduler(this._client) {
    _targets = List();
  }
=======
  Scheduler(this._client);
>>>>>>> e2338b55

  /// Starts scheduler
  Future<Null> run() async {
    _client.onReady.listen((e) {
      List<MessageChannel> _targets;
      targets
          .forEach((s) => _targets.add(_client.channels[s] as MessageChannel));

<<<<<<< HEAD
      this._t = Timer.periodic(runEvery, (Timer t) {
=======
      this._t = Timer.periodic(_runEvery, (Timer t) {
>>>>>>> e2338b55
        for (var target in _targets) {
          func(target);
        }
      });
    });

    return null;
  }

  /// Stops scheduler
  void stop() => _t.cancel();
}<|MERGE_RESOLUTION|>--- conflicted
+++ resolved
@@ -36,13 +36,7 @@
   Client _client;
   Timer _t;
 
-<<<<<<< HEAD
-  Scheduler(this._client) {
-    _targets = List();
-  }
-=======
   Scheduler(this._client);
->>>>>>> e2338b55
 
   /// Starts scheduler
   Future<Null> run() async {
@@ -51,11 +45,7 @@
       targets
           .forEach((s) => _targets.add(_client.channels[s] as MessageChannel));
 
-<<<<<<< HEAD
-      this._t = Timer.periodic(runEvery, (Timer t) {
-=======
       this._t = Timer.periodic(_runEvery, (Timer t) {
->>>>>>> e2338b55
         for (var target in _targets) {
           func(target);
         }

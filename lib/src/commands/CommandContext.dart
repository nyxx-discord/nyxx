part of nyxx.commands;

/// All command have to inhertit from this class.
/// This class provides variuos helper methods to access discord world more easly
/// Can be overrriden to create groups of commands (modules) or injected into top-level method commands.
/// 
/// Top-level method commands
/// ```
/// @Command(name: "cmd")
/// Future<void> cmd(CommandContext ctx) async {
///   // Command body
/// }
/// ```
/// 
/// Modules:
/// ```
/// class ExModule extends CommandContext {
///   // Class body
/// }
/// ```
class CommandContext {
  /// Channel from where message come from
  MessageChannel channel;

  /// Author of message
  User author;

  /// Message that was sent
  Message message;

  /// Guild in which message was sent
  Guild guild;

  /// Additional Client instance
  Client client;

  CommandContext();

  CommandContext._new(
      this.channel, this.author, this.guild, this.client, this.message);

  /// Reply to message. It allows to send regular message, Embed or both.  
  /// 
  /// ```
  /// /// Class body
  /// @Command()
  /// Future<void> getAv(User user) async {
  ///   await reply(content: uset.avatarURL());
  /// }
  /// ```
  Future<Message> reply(
      {Object content,
      EmbedBuilder embed,
      bool tts = false,
      bool disableEveryone}) async {
    return await channel.send(
        content: content,
        embed: embed,
        tts: tts,
        disableEveryone: disableEveryone);
  }

  /// Reply to messages, then delete it [duration] expieres.
  /// 
  /// ```
  /// @Command()
  /// Future<void> getAv(User user) async {
  ///   await replyTemp(content: uset.avatarURL());
  /// }
  /// ```
  Future<Message> replyTemp(Duration duration,
      {Object content,
      EmbedBuilder embed,
      bool tts = false,
      bool disableEveryone}) async {
    var msg = await channel.send(
        content: content,
        embed: embed,
        tts: tts,
        disableEveryone: disableEveryone);

    Timer(duration, () async => await msg.delete());
    return msg;
  }

  /// Replies to messages after specified [duration]
  /// ```
  /// @Command()
  /// Future<void> getAv(User user) async {
  ///   await replyDelayed(content: uset.avatarURL());
  /// }
  /// ```
  Future<Message> replyDelayed(Duration duration,
      {Object content,
      EmbedBuilder embed,
      bool tts = false,
      bool disableEveryone}) async {
    return Future.delayed(
        duration,
        () async => await channel.send(
            content: content,
            embed: embed,
            tts: tts,
            disableEveryone: disableEveryone));
  }

  /// Gather emojis of message in given time
  /// 
  /// ```
  /// @Command()
  /// Future<void> getAv(User user) async {
  ///   var msg = await replyDelayed(content: uset.avatarURL());
  ///   var emojis = await collectEmojis(msg, Duration(seconds: 15));
  /// }
  /// ```
  Future<Map<Emoji, int>> collectEmojis(Message msg, Duration duration) async {
    var m = Map<Emoji, int>();

    return Future<Map<Emoji, int>>(() async {
      await for (var r in msg.onReactionAdded) {
        if (m.containsKey(r.emoji))
          m[r.emoji] += 1;
        else
          m[r.emoji] = 1;
      }
    }).timeout(duration, onTimeout: () => m);
  }

<<<<<<< HEAD
  /// Delays execution of command and waits for nex matching command based on [prefix]. Has static timeout of 30 seconds
  Future<MessageEvent> nextMessage(
      {String prefix = "",
      bool ensureUser = false,
      Duration timeout = const Duration(seconds: 30)}) async {
    return await message.client.onMessage.firstWhere((i) {
      if (!i.message.content.startsWith(prefix)) return false;

      if (ensureUser) return i.message.author.id == message.author.id;

      return true;
    }).timeout(timeout, onTimeout: () {
      return null;
    });
  }

  /// Waits for first [TypingEvent] and returns it. If timed out returns null. Can listen to specific user
=======
  /// Waits for first [TypingEvent] and returns it. If timed out returns null. 
  /// Can listen to specific user by specifying [user] 
>>>>>>> e622b0b9
  Future<TypingEvent> waitForTyping(
      {User user,
      Duration timeout = const Duration(seconds: 30),
      bool everywhere = false}) async {
    return Future(() {
      if (everywhere) {
        if (user != null)
          return channel.client.onTyping.firstWhere((e) => e.user == user);

        return channel.client.onTyping.first;
      } else {
        if (user != null)
          return channel.onTyping.firstWhere((e) => e.user == user);

        return channel.onTyping.first;
      }
    }).timeout(timeout, onTimeout: () => null);
  }

  /// Gets all context channel messages that satisfies test. Has default timeout of 30 seconds.
  /// 
  /// ```
  /// @Command()
  /// Future<void> getAv(User user) async {
  ///   var messages = await nextMessagesWhere((msg) => msg.content.startsWith("fuck"));
  /// }
  /// ```
  Future<List<Message>> nextMessagesWhere(bool func(Message msg),
      {Duration timeout = const Duration(seconds: 30)}) async {
    List<Message> tmpData = List();

    await channel.onMessage.forEach((i) {
      if (func(i.message)) tmpData.add(i.message);
    }).timeout(timeout);

    return tmpData;
  }

  /// Gets next [num] number of any messages sent within one context (same channel) with optional [timeout](default 30 sec)
  /// 
  /// ```
  /// @Command()
  /// Future<void> getAv(User user) async {
  ///   // gets next 10 messages
  ///   var messages = await nextMessages(10);
  /// }
  /// ```
  Future<List<Message>> nextMessages(int num,
      {Duration timeout = const Duration(seconds: 30)}) async {
    List<Message> tmpData = List();

    await channel.onMessage.take(num).forEach((i) {
      tmpData.add(i.message);
    }).timeout(timeout);

    return tmpData;
  }

  /// Returns stream of all code blocks in message
  /// For now it only parses codeblock which starts in first line
  /// Language string `dart, java` will be ignored and not included
  /// """
  /// n> eval ```(dart)?
  ///   await reply(content: 'no to elo');
  /// ```
  /// """
  Stream<String> getCodeBlocks() async* {
    var regex = RegExp(r"```(\w+)?(\s)?(((.+)(\s)?)+)```");

    var matches = regex.allMatches(message.content);
    for (var m in matches) yield m.group(3);
  }
}<|MERGE_RESOLUTION|>--- conflicted
+++ resolved
@@ -126,28 +126,8 @@
     }).timeout(duration, onTimeout: () => m);
   }
 
-<<<<<<< HEAD
-  /// Delays execution of command and waits for nex matching command based on [prefix]. Has static timeout of 30 seconds
-  Future<MessageEvent> nextMessage(
-      {String prefix = "",
-      bool ensureUser = false,
-      Duration timeout = const Duration(seconds: 30)}) async {
-    return await message.client.onMessage.firstWhere((i) {
-      if (!i.message.content.startsWith(prefix)) return false;
-
-      if (ensureUser) return i.message.author.id == message.author.id;
-
-      return true;
-    }).timeout(timeout, onTimeout: () {
-      return null;
-    });
-  }
-
-  /// Waits for first [TypingEvent] and returns it. If timed out returns null. Can listen to specific user
-=======
   /// Waits for first [TypingEvent] and returns it. If timed out returns null. 
   /// Can listen to specific user by specifying [user] 
->>>>>>> e622b0b9
   Future<TypingEvent> waitForTyping(
       {User user,
       Duration timeout = const Duration(seconds: 30),

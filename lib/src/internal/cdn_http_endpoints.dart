--- conflicted
+++ resolved
@@ -86,11 +86,7 @@
 }
 
 class CdnHttpEndpoints implements ICdnHttpEndpoints {
-<<<<<<< HEAD
   String _makeAnimatedCdnUrl(ICdnHttpRoute fragment, String hash, {String format = 'webp', int? size, bool animated = true}) {
-=======
-  String _makeAnimatedCdnUrl(ICdnHttpRoute fragment, String hash, {String format = 'webp', int? size, bool animated = false}) {
->>>>>>> 9e7b2e89
     final isAnimated = animated && hash.startsWith('a_');
 
     return _makeCdnUrl(fragment, format: format, size: size, animated: isAnimated);

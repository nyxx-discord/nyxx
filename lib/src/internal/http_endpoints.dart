import 'package:nyxx/src/core/audit_logs/audit_log_entry.dart';
import 'package:nyxx/src/core/guild/scheduled_event.dart';
import 'package:nyxx/src/internal/http/http_route.dart';
import 'package:nyxx/src/nyxx.dart';
import 'package:nyxx/src/core/channel/invite.dart';
import 'package:nyxx/src/core/snowflake.dart';
import 'package:nyxx/src/core/snowflake_entity.dart';
import 'package:nyxx/src/core/audit_logs/audit_log.dart';
import 'package:nyxx/src/core/channel/channel.dart';
import 'package:nyxx/src/core/channel/dm_channel.dart';
import 'package:nyxx/src/core/channel/thread_channel.dart';
import 'package:nyxx/src/core/channel/thread_preview_channel.dart';
import 'package:nyxx/src/core/channel/guild/guild_channel.dart';
import 'package:nyxx/src/core/channel/guild/voice_channel.dart';
import 'package:nyxx/src/core/guild/ban.dart';
import 'package:nyxx/src/core/guild/guild.dart';
import 'package:nyxx/src/core/guild/guild_preview.dart';
import 'package:nyxx/src/core/guild/role.dart';
import 'package:nyxx/src/core/guild/webhook.dart';
import 'package:nyxx/src/core/guild/guild_welcome_screen.dart';
import 'package:nyxx/src/core/message/emoji.dart';
import 'package:nyxx/src/core/message/guild_emoji.dart';
import 'package:nyxx/src/core/message/message.dart';
import 'package:nyxx/src/core/message/sticker.dart';
import 'package:nyxx/src/core/user/member.dart';
import 'package:nyxx/src/core/user/user.dart';
import 'package:nyxx/src/core/voice/voice_region.dart';
import 'package:nyxx/src/internal/constants.dart';
import 'package:nyxx/src/internal/cache/cacheable.dart';
import 'package:nyxx/src/internal/http/http_handler.dart';
import 'package:nyxx/src/internal/http/http_request.dart';
import 'package:nyxx/src/internal/http/http_response.dart';
import 'package:nyxx/src/internal/response_wrapper/thread_list_result_wrapper.dart';
import 'package:nyxx/src/typedefs.dart';
import 'package:nyxx/src/utils/builders/attachment_builder.dart';
import 'package:nyxx/src/utils/builders/channel_builder.dart';
import 'package:nyxx/src/utils/builders/guild_builder.dart';
import 'package:nyxx/src/utils/builders/guild_event_builder.dart';
import 'package:nyxx/src/utils/builders/member_builder.dart';
import 'package:nyxx/src/utils/builders/message_builder.dart';
import 'package:nyxx/src/utils/builders/permissions_builder.dart';
import 'package:nyxx/src/utils/builders/sticker_builder.dart';
import 'package:nyxx/src/utils/builders/thread_builder.dart';
import 'package:nyxx/src/utils/utils.dart';
import 'package:nyxx/src/utils/builders/member_builder.dart';

/// Raw access to all http endpoints exposed by nyxx.
/// Allows to execute specific action without any context.
abstract class IHttpEndpoints {
  /// Creates an OAuth2 URL with the specified permissions.
  String getApplicationInviteUrl(Snowflake applicationId, [int? permissions]);

  /// Returns cdn url for given icon hash of role
  String getRoleIconUrl(Snowflake roleId, String iconHash, String format, int size);

  /// Returns cdn url for given [guildId] and [iconHash].
  /// Requires to specify format and size of returned image.
  /// Format can be webp, png. Size should be power of 2, eg. 512, 1024
  String? getGuildIconUrl(Snowflake guildId, String? iconHash, String format, int size);

  /// Returns cdn url for given [guildId] and [splashHash].
  /// Requires to specify format and size of returned image.
  /// Format can be webp, png. Size should be power of 2, eg. 512, 1024
  String? getGuildSplashURL(Snowflake guildId, String? splashHash, String format, int size);

  /// Returns discovery url for given [guildId] and [splashHash]. Allows to additionally specify [format] and [size] of returned image.
  String? getGuildDiscoveryURL(Snowflake guildId, String? splashHash, {String format = "webp", int size = 128});

  /// Returns url to guild widget for given [guildId]. Additionally accepts [style] parameter.
  String getGuildWidgetUrl(Snowflake guildId, [String style = "shield"]);

  /// Returns cnd url for given [guildId] and [bannerHash].
  /// Requires to specify format and size of returned image.
  /// Format can be webp, png. Size should be power of 2, eg. 512, 1024
  String? getGuildBannerUrl(Snowflake guildId, String? bannerHash, {String? format, int? size});

  /// Allows to modify guild emoji.
  Future<BaseGuildEmoji> editGuildEmoji(Snowflake guildId, Snowflake emojiId, {String? name, List<Snowflake>? roles, AttachmentBuilder? avatarAttachment});

  /// Removes emoji from given guild
  Future<void> deleteGuildEmoji(Snowflake guildId, Snowflake emojiId);

  /// Edits role using builder form [role] parameter
  Future<IRole> editRole(Snowflake guildId, Snowflake roleId, RoleBuilder role, {String? auditReason});

  /// Deletes from with given [roleId]
  Future<void> deleteRole(Snowflake guildId, Snowflake roleId, {String? auditReason});

  /// Adds role to user
  Future<void> addRoleToUser(Snowflake guildId, Snowflake roleId, Snowflake userId, {String? auditReason});

  /// Fetches [Guild] object from API
  Future<IGuild> fetchGuild(Snowflake guildId, {bool? withCounts = true});

  /// Fetches [IChannel] from API. Channel cas be cast to wanted type using generics
  Future<T> fetchChannel<T>(Snowflake id);

  /// Returns [BaseGuildEmoji] for given [emojiId]
  Future<IBaseGuildEmoji> fetchGuildEmoji(Snowflake guildId, Snowflake emojiId);

  /// Fetches a [IGuildWelcomeScreen] from the given [guildId]
  Future<IGuildWelcomeScreen> fetchGuildWelcomeScreen(Snowflake guildId);

  /// Creates emoji in given guild
  Future<IBaseGuildEmoji> createEmoji(Snowflake guildId, String name, {List<SnowflakeEntity>? roles, AttachmentBuilder? emojiAttachment});

  /// Fetches a [IUser] that created the emoji from the given [emojiId]
  Future<IUser> fetchEmojiCreator(Snowflake guildId, Snowflake emojiId);

  /// Returns how many user will be pruned in prune operation
  Future<int> guildPruneCount(Snowflake guildId, int days, {Iterable<Snowflake>? includeRoles});

  /// Executes actual prune action, returning how many users were pruned.
  Future<int> guildPrune(Snowflake guildId, int days, {Iterable<Snowflake>? includeRoles, String? auditReason});

  /// Get all guild bans.
  Stream<IBan> getGuildBans(Snowflake guildId, {int limit = 1000, Snowflake? before, Snowflake? after});

  Future<void> modifyCurrentMember(Snowflake guildId, {String? nick});

  /// Get [IBan] object for given [bannedUserId]
  Future<IBan> getGuildBan(Snowflake guildId, Snowflake bannedUserId);

  /// Changes guild owner of guild from bot to [member].
  /// Bot needs to be owner of guild to use that endpoint.
  Future<IGuild> changeGuildOwner(Snowflake guildId, SnowflakeEntity member, {String? auditReason});

  /// Leaves guild with given id
  Future<void> leaveGuild(Snowflake guildId);

  /// Creates a new guild.
  Future<IGuild> createGuild(GuildBuilder builder);

  /// Returns list of all guild invites
  Stream<IInvite> fetchGuildInvites(Snowflake guildId);

  /// Creates an activity invite
  Future<IInvite> createVoiceActivityInvite(Snowflake activityId, Snowflake channelId, {int? maxAge, int? maxUses});

  /// Fetches audit logs of guild
  Future<IAuditLog> fetchAuditLogs(Snowflake guildId, {Snowflake? userId, AuditLogEntryType? auditType, Snowflake? before, int? limit});

  /// Creates new role
  Future<IRole> createGuildRole(Snowflake guildId, RoleBuilder roleBuilder, {String? auditReason});

  /// Returns list of all voice regions that guild has access to
  Stream<IVoiceRegion> fetchGuildVoiceRegions(Snowflake guildId);

  /// Moves guild channel in hierachy.
  Future<void> moveGuildChannel(Snowflake guildId, Snowflake channelId, int position, {String? auditReason});

  /// Ban user with given id
  Future<void> guildBan(Snowflake guildId, Snowflake userId, {int deleteMessageDays = 0, String? auditReason});

  /// Kick user from guild
  Future<void> guildKick(Snowflake guildId, Snowflake userId, {String? auditReason});

  /// Unban user with given id
  Future<void> guildUnban(Snowflake guildId, Snowflake userId);

  /// Allows to edit basic guild properties
  Future<IGuild> editGuild(Snowflake guildId, GuildBuilder builder, {String? auditReason});

  /// Fetches [Member] object from guild
  Future<IMember> fetchGuildMember(Snowflake guildId, Snowflake memberId);

  /// Fetches list of members from guild.
  /// Requires GUILD_MEMBERS intent to work properly.
  Stream<IMember> fetchGuildMembers(Snowflake guildId, {int limit = 1, Snowflake? after});

  /// Searches guild for user with [query] parameter
  /// Requires GUILD_MEMBERS intent to work properly.
  Stream<IMember> searchGuildMembers(Snowflake guildId, String query, {int limit = 1});

  /// Returns all [Webhook]s in given channel
  Stream<IWebhook> fetchChannelWebhooks(Snowflake channelId);

  /// Deletes guild. Requires bot to be owner of guild
  Future<void> deleteGuild(Snowflake guildId);

  /// Returns all roles of guild
  Stream<IRole> fetchGuildRoles(Snowflake guildId);

  /// Returns url to user avatar
  String userAvatarURL(Snowflake userId, String? avatarHash, int discriminator, {String format = "webp", int size = 128});

  /// Returns url to member avatar url
  String memberAvatarURL(Snowflake memberId, Snowflake guildId, String avatarHash, {String format = "webp"});

  /// Fetches [User] object for given [userId]
  Future<IUser> fetchUser(Snowflake userId);

  /// "Edits" guild member. Allows to manipulate other guild users.
  Future<void> editGuildMember(Snowflake guildId, Snowflake memberId, {required MemberBuilder builder, String? auditReason});

  /// Removes role from user
  Future<void> removeRoleFromUser(Snowflake guildId, Snowflake roleId, Snowflake userId, {String? auditReason});

  /// Returns invites for given channel. Includes additional metadata.
  Stream<IInviteWithMeta> fetchChannelInvites(Snowflake channelId);

  /// Allows to edit permission for channel
  Future<void> editChannelPermissions(Snowflake channelId, PermissionsBuilder perms, SnowflakeEntity entity, {String? auditReason});

  /// Allows to edit permission of channel (channel overrides)
  Future<void> editChannelPermissionOverrides(Snowflake channelId, PermissionOverrideBuilder permissionBuilder, {String? auditReason});

  /// Deletes permission overrides for given entity [id]
  Future<void> deleteChannelPermission(Snowflake channelId, SnowflakeEntity id, {String? auditReason});

  /// Creates new invite for given [channelId]
  Future<IInvite> createInvite(Snowflake channelId, {int? maxAge, int? maxUses, bool? temporary, bool? unique, String? auditReason});

  /// Sends message in channel with given [channelId] using [builder]
  Future<IMessage> sendMessage(Snowflake channelId, MessageBuilder builder);

  /// Fetches single message with given [messageId]
  Future<IMessage> fetchMessage(Snowflake channelId, Snowflake messageId);

  /// Bulk removes messages in given [channelId].
  Future<void> bulkRemoveMessages(Snowflake channelId, Iterable<SnowflakeEntity> messagesIds);

  /// Downloads messages in given channel.
  Stream<IMessage> downloadMessages(Snowflake channelId, {int limit = 50, Snowflake? after, Snowflake? before, Snowflake? around});

  /// Crates new webhook
  Future<IWebhook> createWebhook(Snowflake channelId, String name, {AttachmentBuilder? avatarAttachment, String? auditReason});

  /// Returns all pinned messages in channel
  Stream<IMessage> fetchPinnedMessages(Snowflake channelId);

  /// Triggers typing indicator in channel
  Future<void> triggerTyping(Snowflake channelId);

  /// Cross posts message in new channel to all subsribed channels
  Future<void> crossPostGuildMessage(Snowflake channelId, Snowflake messageId);

  /// Sends message and creates new thread in one action.
  Future<IThreadPreviewChannel> createThreadWithMessage(Snowflake channelId, Snowflake messageId, ThreadBuilder builder);

  /// Creates new thread.
  Future<IThreadPreviewChannel> createThread(Snowflake channelId, ThreadBuilder builder);

  /// Returns all member of given thread
  Stream<IThreadMember> fetchThreadMembers(Snowflake channelId, Snowflake guildId);

  /// Fetches single thread member
  Future<IThreadMember> fetchThreadMember(Snowflake channelId, Snowflake guildId, Snowflake memberId);

  /// Joins thread with given id
  Future<void> joinThread(Snowflake channelId);

  /// Adds member to thread given bot has sufficient permissions
  Future<void> addThreadMember(Snowflake channelId, Snowflake userId);

  /// Leave thread with given id
  Future<void> leaveThread(Snowflake channelId);

  /// Removes member from thread given bot has sufficient permissions
  Future<void> removeThreadMember(Snowflake channelId, Snowflake userId);

  /// Returns all public archived thread in given channel
  Future<IThreadListResultWrapper> fetchPublicArchivedThreads(Snowflake channelId, {DateTime? before, int? limit});

  /// Returns all private archived thread in given channel
  Future<IThreadListResultWrapper> fetchPrivateArchivedThreads(Snowflake channelId, {DateTime? before, int? limit});

  /// Returns all joined private archived thread in given channel
  Future<IThreadListResultWrapper> fetchJoinedPrivateArchivedThreads(Snowflake channelId, {DateTime? before, int? limit});

  /// Removes all embeds from given message
  Future<IMessage> suppressMessageEmbeds(Snowflake channelId, Snowflake messageId);

  /// Edits message with given id using [builder]
  Future<IMessage> editMessage(Snowflake channelId, Snowflake messageId, MessageBuilder builder);

  /// Edits message sent by webhook
  Future<IMessage> editWebhookMessage(Snowflake webhookId, Snowflake messageId, MessageBuilder builder, {String? token, Snowflake? threadId});

  /// Creates reaction with given [emoji] on given message
  Future<void> createMessageReaction(Snowflake channelId, Snowflake messageId, IEmoji emoji);

  /// Deletes all reactions for given [emoji] from message
  Future<void> deleteMessageReaction(Snowflake channelId, Snowflake messageId, IEmoji emoji);

  /// Deletes all reactions of given user from message.
  Future<void> deleteMessageUserReaction(Snowflake channelId, Snowflake messageId, IEmoji emoji, Snowflake userId);

  /// Deletes all reactions on given message
  Future<void> deleteMessageAllReactions(Snowflake channelId, Snowflake messageId);

  /// Deletes message from given channel
  Future<void> deleteMessage(Snowflake channelId, Snowflake messageId, {String? auditReason});

  /// Deletes message sent by webhook
  Future<void> deleteWebhookMessage(Snowflake webhookId, Snowflake messageId, {String? auditReason, String? token, Snowflake? threadId});

  /// Pins message in channel
  Future<void> pinMessage(Snowflake channelId, Snowflake messageId);

  /// Unpins message from channel
  Future<void> unpinMessage(Snowflake channelId, Snowflake messageId);

  /// Edits self user.
  Future<IUser> editSelfUser({String? username, AttachmentBuilder? avatarAttachment});

  /// Deletes invite with given [code]
  Future<void> deleteInvite(String code, {String? auditReason});

  /// Deletes webhook with given [id] using bot permissions or [token] if supplied
  Future<void> deleteWebhook(Snowflake id, {String token = "", String? auditReason});

  Future<IWebhook> editWebhook(Snowflake webhookId,
      {String token = "", String? name, SnowflakeEntity? channel, AttachmentBuilder? avatarAttachment, String? auditReason});

  /// Executes [Webhook] -- sends message using [Webhook]
  /// To execute webhook in thread use [threadId] parameter.
  /// Webhooks can have overridden [avatarUrl] and [username] per each
  /// execution.
  ///
  /// If [wait] is set to true -- request will return resulting message.
  Future<IMessage?> executeWebhook(Snowflake webhookId, MessageBuilder builder,
      {String token = "", bool wait = true, String? avatarUrl, String? username, Snowflake? threadId});

  /// Fetches webhook using its [id] and optionally [token].
  /// If [token] is specified it will be used to fetch webhook data.
  /// If not authenticated or missing permissions
  /// for given webhook token can be used.
  Future<IWebhook> fetchWebhook(Snowflake id, {String token = ""});

  /// Fetches invite based on specified [code]
  Future<IInvite> fetchInvite(String code);

  /// Returns url for sticker.
  String stickerUrl(Snowflake stickerId, String extension);

  /// Returns url for given [emojiId]
  String emojiUrl(Snowflake emojiId);

  /// Creates and returns [DMChannel] for user with given [userId].
  Future<IDMChannel> createDMChannel(Snowflake userId);

  /// Used to send a request including standard bot authentication.
  Future<IHttpResponse> sendRawRequest(IHttpRoute route, String method,
      {dynamic body,
      Map<String, dynamic>? headers,
      List<AttachmentBuilder> files = const [],
      Map<String, dynamic>? queryParams,
      bool auth = false,
      bool rateLimit = true});

  /// Fetches preview of guild
  Future<IGuildPreview> fetchGuildPreview(Snowflake guildId);

  /// Allows to create guild channel.
  Future<IChannel> createGuildChannel(Snowflake guildId, ChannelBuilder channelBuilder);

  /// Deletes guild channel
  Future<void> deleteChannel(Snowflake channelId);

  /// Gets the stage instance associated with the Stage channel, if it exists.
  Future<IStageChannelInstance> getStageChannelInstance(Snowflake channelId);

  /// Deletes the Stage instance.
  Future<void> deleteStageChannelInstance(Snowflake channelId);

  /// Creates a new Stage instance associated to a Stage channel.
  Future<IStageChannelInstance> createStageChannelInstance(Snowflake channelId, String topic, {StageChannelInstancePrivacyLevel? privacyLevel});

  /// Updates fields of an existing Stage instance.
  Future<IStageChannelInstance> updateStageChannelInstance(Snowflake channelId, String topic, {StageChannelInstancePrivacyLevel? privacyLevel});

  /// Allows to edit guild channel. Resulting updated channel can by cast using generics
  Future<T> editGuildChannel<T extends IGuildChannel>(Snowflake channelId, ChannelBuilder builder, {String? auditReason});

  /// Allows editing thread channel.
  Future<ThreadChannel> editThreadChannel(Snowflake channelId, ThreadBuilder builder, {String auditReason});

  /// Returns single nitro sticker
  Future<IStandardSticker> getSticker(Snowflake id);

  /// Returns all nitro sticker packs
  Stream<IStickerPack> listNitroStickerPacks();

  /// Fetches all [GuildSticker]s in given [Guild]
  Stream<IGuildSticker> fetchGuildStickers(Snowflake guildId);

  /// Fetches [GuildSticker]
  Future<IGuildSticker> fetchGuildSticker(Snowflake guildId, Snowflake stickerId);

  /// Creates [GuildSticker] in given [Guild]
  Future<IGuildSticker> createGuildSticker(Snowflake guildId, StickerBuilder builder);

  /// Edits [GuildSticker]. Only allows to update sticker metadata
  Future<IGuildSticker> editGuildSticker(Snowflake guildId, Snowflake stickerId, StickerBuilder builder);

  /// Deletes [GuildSticker] for [Guild]
  Future<void> deleteGuildSticker(Snowflake guildId, Snowflake stickerId);

  /// Returns url of user banner
  String? userBannerURL(Snowflake userId, String? hash, {String? format, int? size});

  Stream<GuildEvent> fetchGuildEvents(Snowflake guildId, {bool withUserCount = false});

  Future<GuildEvent> createGuildEvent(Snowflake guildId, GuildEventBuilder builder);

  Future<GuildEvent> fetchGuildEvent(Snowflake guildId, Snowflake guildEventId);

  Future<GuildEvent> editGuildEvent(Snowflake guildId, Snowflake guildEventId, GuildEventBuilder builder);

  Future<void> deleteGuildEvent(Snowflake guildId, Snowflake guildEventId);

  Stream<GuildEventUser> fetchGuildEventUsers(Snowflake guildId, Snowflake guildEventId,
      {int limit = 100, bool withMember = false, Snowflake? before, Snowflake? after});
}

class HttpEndpoints implements IHttpEndpoints {
  late final HttpHandler httpHandler;
  final INyxx client;

  /// Creates an instance of [HttpEndpoints]
  HttpEndpoints(this.client) {
    httpHandler = client.httpHandler;
  }

  Future<HttpResponse> executeSafe(HttpRequest request) async {
    final response = await httpHandler.execute(request);

    if (response is HttpResponseError) {
      return Future.error(response);
    }

    return response;
  }

  @override
  String getApplicationInviteUrl(Snowflake applicationId, [int? permissions]) {
    var baseLink = "https://${Constants.host}/oauth2/authorize?client_id=${applicationId.toString()}&scope=bot%20applications.commands";

    if (permissions != null) {
      baseLink += "&permissions=$permissions";
    }

    return baseLink;
  }

  @override
  String? getGuildIconUrl(Snowflake guildId, String? iconHash, String format, int size) {
    if (iconHash != null) {
      return "https://cdn.${Constants.cdnHost}/icons/$guildId/$iconHash.$format?size=$size";
    }

    return null;
  }

  @override
  String? getGuildSplashURL(Snowflake guildId, String? splashHash, String format, int size) {
    if (splashHash != null) {
      return "https://cdn.${Constants.cdnHost}/splashes/$guildId/$splashHash.$format?size=$size";
    }

    return null;
  }

  @override
  String? getGuildDiscoveryURL(Snowflake guildId, String? splashHash, {String format = "webp", int size = 128}) {
    if (splashHash != null) {
      return "https://cdn.${Constants.cdnHost}/discovery-splashes/$guildId/$splashHash.$format?size=$size";
    }

    return null;
  }

  @override
  String? getGuildBannerUrl(Snowflake guildId, String? bannerHash, {String? format, int? size}) {
    if (bannerHash != null) {
      var url = "${Constants.cdnUrl}/banners/$guildId/$bannerHash.";
      if (format == null && bannerHash.startsWith('a_')) {
        url += "gif";
      } else {
        url += format ?? "webp";
      }

      if (size != null) {
        url += "?size=$size";
      }

      return url;
    }
    return null;
  }

  @override
  String getGuildWidgetUrl(Snowflake guildId, [String style = "shield"]) => "https://cdn.${Constants.cdnHost}/guilds/$guildId/widget.png?style=$style";

  @override
  Future<GuildEmoji> editGuildEmoji(Snowflake guildId, Snowflake emojiId, {String? name, List<Snowflake>? roles, AttachmentBuilder? avatarAttachment}) async {
    if (name == null && roles == null) {
      return Future.error(ArgumentError("Both name and roles fields cannot be null"));
    }

    final body = <String, dynamic>{
      if (name != null) "name": name,
      if (roles != null) "roles": roles.map((r) => r.toString()).toList(),
      if (avatarAttachment != null) "avatar": avatarAttachment.getBase64()
    };

    final response = await httpHandler.execute(BasicRequest(
        HttpRoute()
          ..guilds(id: guildId.toString())
          ..emojis(id: emojiId.toString()),
        method: "PATCH",
        body: body));

    if (response is HttpResponseSuccess) {
      return GuildEmoji(client, response.jsonBody as RawApiMap, guildId);
    }

    return Future.error(response);
  }

  @override
  Future<void> deleteGuildEmoji(Snowflake guildId, Snowflake emojiId) async => executeSafe(BasicRequest(
      HttpRoute()
        ..guilds(id: guildId.toString())
        ..emojis(id: emojiId.toString()),
      method: "DELETE"));

  @override
  Future<Role> editRole(Snowflake guildId, Snowflake roleId, RoleBuilder role, {String? auditReason}) async {
    final response = await httpHandler.execute(BasicRequest(
        HttpRoute()
          ..guilds(id: guildId.toString())
          ..roles(id: roleId.toString()),
        method: "PATCH",
        body: role.build(),
        auditLog: auditReason));

    if (response is HttpResponseSuccess) {
      return Role(client, response.jsonBody as RawApiMap, guildId);
    }

    return Future.error(response);
  }

  @override
  Future<void> deleteRole(Snowflake guildId, Snowflake roleId, {String? auditReason}) async => executeSafe(BasicRequest(
      HttpRoute()
        ..guilds(id: guildId.toString())
        ..roles(id: roleId.toString()),
      method: "DELETE",
      auditLog: auditReason));

  @override
  Future<void> addRoleToUser(Snowflake guildId, Snowflake roleId, Snowflake userId, {String? auditReason}) async => executeSafe(BasicRequest(
      HttpRoute()
        ..guilds(id: guildId.toString())
        ..members(id: userId.toString())
        ..roles(id: roleId.toString()),
      method: "PUT",
      auditLog: auditReason));

  @override
<<<<<<< HEAD
  Future<IGuild> fetchGuild(Snowflake guildId) async {
    final response = await httpHandler.execute(BasicRequest(HttpRoute()..guilds(id: guildId.toString())));
=======
  Future<IGuild> fetchGuild(Snowflake guildId, {bool? withCounts = true}) async {
    final response = await httpHandler.execute(BasicRequest("/guilds/${guildId.toString()}", queryParams: {"with_counts": (withCounts ?? true).toString()}));
>>>>>>> 7a019844

    if (response is HttpResponseSuccess) {
      return Guild(client, response.jsonBody as RawApiMap);
    }

    return Future.error(response);
  }

  @override
  Future<T> fetchChannel<T>(Snowflake id) async {
    final response = await httpHandler.execute(BasicRequest(HttpRoute()..channels(id: id.toString())));

    if (response is HttpResponseError) {
      return Future.error(response);
    }

    final raw = (response as HttpResponseSuccess).jsonBody as RawApiMap;
    return Channel.deserialize(client, raw) as T;
  }

  @override
  Future<IBaseGuildEmoji> fetchGuildEmoji(Snowflake guildId, Snowflake emojiId) async {
    final response = await httpHandler.execute(BasicRequest(HttpRoute()
      ..guilds(id: guildId.toString())
      ..emojis(id: emojiId.toString())));

    if (response is HttpResponseSuccess) {
      return GuildEmoji(client, response.jsonBody as RawApiMap, guildId);
    }

    return Future.error(response);
  }

  @override
  Future<IGuildWelcomeScreen> fetchGuildWelcomeScreen(Snowflake guildId) async {
    final response = await httpHandler.execute(BasicRequest("/guilds/$guildId/welcome-screen"));

    if (response is HttpResponseSuccess) {
      return GuildWelcomeScreen(response.jsonBody as RawApiMap, client);
    }

    return Future.error(response);
  }

  @override
  Future<IBaseGuildEmoji> createEmoji(Snowflake guildId, String name, {List<SnowflakeEntity>? roles, AttachmentBuilder? emojiAttachment}) async {
    final body = <String, dynamic>{
      "name": name,
      if (roles != null) "roles": roles.map((r) => r.id.toString()).toList(),
      if (emojiAttachment != null) "image": emojiAttachment.getBase64()
    };

    final response = await httpHandler.execute(BasicRequest(
        HttpRoute()
          ..guilds(id: guildId.toString())
          ..emojis(),
        method: "POST",
        body: body));

    if (response is HttpResponseSuccess) {
      return GuildEmoji(client, response.jsonBody as RawApiMap, guildId);
    }

    return Future.error(response);
  }

  @override
  Future<IUser> fetchEmojiCreator(Snowflake guildId, Snowflake emojiId) async {
    final response = await httpHandler.execute(BasicRequest(HttpRoute()
      ..guilds(id: guildId.toString())
      ..emojis(id: emojiId.toString())));

    if (response is HttpResponseSuccess) {
      if (response.jsonBody["managed"] as bool) {
        return Future.error(ArgumentError("Emoji is managed"));
      }

      if (response.jsonBody["user"] == null) {
        return Future.error(ArgumentError("Could not find user creator, make sure you have the correct permissions"));
      }

      return User(client, response.jsonBody["user"] as RawApiMap);
    }

    return Future.error(response);
  }

  @override
  Future<int> guildPruneCount(Snowflake guildId, int days, {Iterable<Snowflake>? includeRoles}) async {
    final response = await httpHandler.execute(BasicRequest(
        HttpRoute()
          ..guilds(id: guildId.toString())
          ..prune(),
        queryParams: {"days": days.toString(), if (includeRoles != null) "include_roles": includeRoles.map((e) => e.id.toString())}));

    if (response is HttpResponseSuccess) {
      return response.jsonBody["pruned"] as int;
    }

    return Future.error(response);
  }

  @override
  Future<int> guildPrune(Snowflake guildId, int days, {Iterable<Snowflake>? includeRoles, String? auditReason}) async {
    final response = await httpHandler.execute(BasicRequest(
        HttpRoute()
          ..guilds(id: guildId.toString())
          ..prune(),
        method: "POST",
        auditLog: auditReason,
        queryParams: {"days": days.toString()},
        body: {if (includeRoles != null) "include_roles": includeRoles.map((e) => e.id.toString())}));

    if (response is HttpResponseSuccess) {
      return response.jsonBody["pruned"] as int;
    }

    return Future.error(response);
  }

  @override
<<<<<<< HEAD
  Stream<IBan> getGuildBans(Snowflake guildId) async* {
    final response = await httpHandler.execute(BasicRequest(HttpRoute()
      ..guilds(id: guildId.toString())
      ..bans()));
=======
  Stream<IBan> getGuildBans(Snowflake guildId, {int limit = 1000, Snowflake? before, Snowflake? after}) async* {
    final response = await httpHandler.execute(BasicRequest("/guilds/$guildId/bans", queryParams: {
      "limit": limit,
      if (before != null) "before": before,
      if (after != null) "after": after,
    }));
>>>>>>> 7a019844

    if (response is HttpResponseError) {
      yield* Stream.error(response);
      return;
    }

    for (final obj in (response as HttpResponseSuccess).jsonBody) {
      yield Ban(obj as RawApiMap, client);
    }
  }

  @override
  Future<void> modifyCurrentMember(Snowflake guildId, {String? nick}) async => executeSafe(BasicRequest(
      HttpRoute()
        ..guilds(id: guildId.toString())
        ..members(id: "@me")
        ..nick(),
      method: "PATCH",
      body: {if (nick != null) "nick": nick}));

  @override
  Future<IBan> getGuildBan(Snowflake guildId, Snowflake bannedUserId) async {
    final response = await httpHandler.execute(BasicRequest(HttpRoute()
      ..guilds(id: guildId.toString())
      ..bans(id: bannedUserId.toString())));

    if (response is HttpResponseSuccess) {
      return Ban(response.jsonBody as RawApiMap, client);
    }

    return Future.error(response);
  }

  @override
  Future<IGuild> changeGuildOwner(Snowflake guildId, SnowflakeEntity member, {String? auditReason}) async {
<<<<<<< HEAD
    final response = await httpHandler
        .execute(BasicRequest(HttpRoute()..guilds(id: guildId.toString()), method: "PATCH", auditLog: auditReason, body: {"owner_id": member.id}));
=======
    final response =
        await httpHandler.execute(BasicRequest("/guilds/$guildId", method: "PATCH", auditLog: auditReason, body: {"owner_id": member.id.toString()}));
>>>>>>> 7a019844

    if (response is HttpResponseSuccess) {
      return Guild(client, response.jsonBody as RawApiMap);
    }

    return Future.error(response);
  }

  @override
  Future<void> leaveGuild(Snowflake guildId) async => executeSafe(BasicRequest(
      HttpRoute()
        ..users(id: "@me")
        ..guilds(id: guildId.toString()),
      method: "DELETE"));

  @override
  Future<IGuild> createGuild(GuildBuilder builder) async {
    final response = await httpHandler.execute(BasicRequest("/guilds", method: "POST", body: builder.build()));

    if (response is HttpResponseSuccess) {
      final guild = Guild(client, response.jsonBody as RawApiMap);
      client.guilds[guild.id] = guild;
      return guild;
    }

    return Future.error(response);
  }

  @override
  Stream<IInvite> fetchGuildInvites(Snowflake guildId) async* {
    final response = await httpHandler.execute(BasicRequest(HttpRoute()
      ..guilds(id: guildId.toString())
      ..invites()));

    if (response is HttpResponseError) {
      yield* Stream.error(response);
      return;
    }

    for (final raw in (response as HttpResponseSuccess).jsonBody) {
      yield Invite(raw as RawApiMap, client);
    }
  }

  @override
  Future<IInvite> createVoiceActivityInvite(Snowflake activityId, Snowflake channelId, {int? maxAge, int? maxUses}) async {
    final response = await httpHandler.execute(BasicRequest(
        HttpRoute()
          ..channels(id: channelId.toString())
          ..invites(),
        method: "POST",
        body: {
          "max_age": maxAge ?? 0,
          "max_uses": maxUses ?? 0,
          "target_application_id": activityId.toString(),
          "target_type": 2,
        }));

    if (response is HttpResponseSuccess) {
      return Invite(response.jsonBody as RawApiMap, client);
    }

    return Future.error(response);
  }

  @override
  Future<IAuditLog> fetchAuditLogs(Snowflake guildId, {Snowflake? userId, AuditLogEntryType? auditType, Snowflake? before, int? limit}) async {
    final queryParams = <String, dynamic>{
      if (userId != null) "user_id": userId.toString(),
      if (auditType != null) "action_type": auditType.value.toString(),
      if (before != null) "before": before.toString(),
      if (limit != null) "limit": limit.toString()
    };

    final response = await httpHandler.execute(BasicRequest(
        HttpRoute()
          ..guilds(id: guildId.toString())
          ..auditlogs(),
        queryParams: queryParams));

    if (response is HttpResponseSuccess) {
      return AuditLog(response.jsonBody as RawApiMap, client);
    }

    return Future.error(response);
  }

  @override
  Future<IRole> createGuildRole(Snowflake guildId, RoleBuilder roleBuilder, {String? auditReason}) async {
    final response = await httpHandler.execute(BasicRequest(
        HttpRoute()
          ..guilds(id: guildId.toString())
          ..roles(),
        method: "POST",
        auditLog: auditReason,
        body: roleBuilder.build()));

    if (response is HttpResponseSuccess) {
      return Role(client, response.jsonBody as RawApiMap, guildId);
    }

    return Future.error(response);
  }

  @override
  Stream<IVoiceRegion> fetchGuildVoiceRegions(Snowflake guildId) async* {
    final response = await httpHandler.execute(BasicRequest(HttpRoute()
      ..guilds(id: guildId.toString())
      ..regions()));

    if (response is HttpResponseError) {
      yield* Stream.error(response);
      return;
    }

    for (final raw in (response as HttpResponseSuccess).jsonBody) {
      yield VoiceRegion(raw as RawApiMap);
    }
  }

  @override
  Future<void> moveGuildChannel(Snowflake guildId, Snowflake channelId, int position, {String? auditReason}) async => executeSafe(BasicRequest(
      HttpRoute()
        ..guilds(id: guildId.toString())
        ..channels(),
      method: "PATCH",
      auditLog: auditReason,
      body: {"id": channelId.toString(), "position": position}));

  @override
  Future<void> guildBan(Snowflake guildId, Snowflake userId, {int deleteMessageDays = 0, String? auditReason}) async => executeSafe(BasicRequest(
      HttpRoute()
        ..guilds(id: guildId.toString())
        ..bans(id: userId.toString()),
      method: "PUT",
      auditLog: auditReason,
      body: {"delete-message-days": deleteMessageDays}));

  @override
  Future<void> guildKick(Snowflake guildId, Snowflake userId, {String? auditReason}) async => executeSafe(BasicRequest(
      HttpRoute()
        ..guilds(id: guildId.toString())
        ..members(id: userId.toString()),
      method: "DELETE",
      auditLog: auditReason));

  @override
  Future<void> guildUnban(Snowflake guildId, Snowflake userId) async => executeSafe(BasicRequest(
      HttpRoute()
        ..guilds(id: guildId.toString())
        ..bans(id: userId.toString()),
      method: "DELETE"));

  @override
<<<<<<< HEAD
  Future<IGuild> editGuild(Snowflake guildId,
      {String? name, int? verificationLevel, int? notificationLevel, SnowflakeEntity? afkChannel, int? afkTimeout, String? icon, String? auditReason}) async {
    final body = <String, dynamic>{
      if (name != null) "name": name,
      if (verificationLevel != null) "verification_level": verificationLevel,
      if (notificationLevel != null) "default_message_notifications": notificationLevel,
      if (afkChannel != null) "afk_channel_id": afkChannel,
      if (afkTimeout != null) "afk_timeout": afkTimeout,
      if (icon != null) "icon": icon
    };

    final response = await httpHandler.execute(BasicRequest(HttpRoute()..guilds(id: guildId.toString()), method: "PATCH", auditLog: auditReason, body: body));
=======
  Future<IGuild> editGuild(Snowflake guildId, GuildBuilder builder, {String? auditReason}) async {
    final response = await httpHandler.execute(BasicRequest("/guilds/$guildId", method: "PATCH", auditLog: auditReason, body: builder.build()));
>>>>>>> 7a019844

    if (response is HttpResponseSuccess) {
      return Guild(client, response.jsonBody as RawApiMap);
    }

    return Future.error(response);
  }

  @override
  Future<IMember> fetchGuildMember(Snowflake guildId, Snowflake memberId) async {
    final response = await httpHandler.execute(BasicRequest(HttpRoute()
      ..guilds(id: guildId.toString())
      ..members(id: memberId.toString())));

    if (response is HttpResponseSuccess) {
      final member = Member(client, response.jsonBody as RawApiMap, guildId);

      if (client.cacheOptions.memberCachePolicyLocation.http && client.cacheOptions.memberCachePolicy.canCache(member)) {
        member.guild.getFromCache()?.members[member.id] = member;
      }

      return member;
    }

    return Future.error(response);
  }

  @override
  Stream<IMember> fetchGuildMembers(Snowflake guildId, {int limit = 1, Snowflake? after}) async* {
    final request = await httpHandler.execute(BasicRequest(
        HttpRoute()
          ..guilds(id: guildId.toString())
          ..members(),
        queryParams: {"limit": limit.toString(), if (after != null) "after": after.toString()}));

    if (request is HttpResponseError) {
      yield* Stream.error(request);
      return;
    }

    for (final rawMember in (request as HttpResponseSuccess).jsonBody as RawApiList) {
      final member = Member(client, rawMember as RawApiMap, guildId);

      if (client.cacheOptions.memberCachePolicyLocation.http && client.cacheOptions.memberCachePolicy.canCache(member)) {
        member.guild.getFromCache()?.members[member.id] = member;
      }

      yield member;
    }
  }

  @override
  Stream<IMember> searchGuildMembers(Snowflake guildId, String query, {int limit = 1}) async* {
    if (query.isEmpty) {
      yield* Stream.error(ArgumentError("`query` parameter cannot be empty. If you want to request all members use `fetchGuildMembers`"));
      return;
    }

    final response = await httpHandler.execute(BasicRequest(
        HttpRoute()
          ..guilds(id: guildId.toString())
          ..members()
          ..search(),
        queryParams: {"query": query, "limit": limit.toString()}));

    if (response is HttpResponseError) {
      yield* Stream.error(response);
      return;
    }

    for (final RawApiMap memberData in (response as HttpResponseSuccess).jsonBody) {
      final member = Member(client, memberData, guildId);

      if (client.cacheOptions.memberCachePolicyLocation.http && client.cacheOptions.memberCachePolicy.canCache(member)) {
        member.guild.getFromCache()?.members[member.id] = member;
      }

      yield member;
    }
  }

  @override
  Stream<IWebhook> fetchChannelWebhooks(Snowflake channelId) async* {
    final response = await httpHandler.execute(BasicRequest(HttpRoute()
      ..channels(id: channelId.toString())
      ..webhooks()));

    if (response is HttpResponseError) {
      yield* Stream.error(response);
      return;
    }

    for (final raw in (response as HttpResponseSuccess).jsonBody) {
      yield Webhook(raw as RawApiMap, client);
    }
  }

  @override
  Future<void> deleteGuild(Snowflake guildId) async => executeSafe(BasicRequest(HttpRoute()..guilds(id: guildId.toString()), method: "DELETE"));

  @override
  Stream<IRole> fetchGuildRoles(Snowflake guildId) async* {
    final response = await httpHandler.execute(BasicRequest(HttpRoute()
      ..guilds(id: guildId.toString())
      ..roles()));

    if (response is HttpResponseError) {
      yield* Stream.error(response);
      return;
    }

    for (final rawRole in (response as HttpResponseSuccess).jsonBody) {
      yield Role(client, rawRole as RawApiMap, guildId);
    }
  }

  @override
  String userAvatarURL(Snowflake userId, String? avatarHash, int discriminator, {String format = "webp", int size = 128}) {
    if (avatarHash != null) {
      return "https://cdn.${Constants.cdnHost}/avatars/$userId/$avatarHash.$format?size=$size";
    }

    return "https://cdn.${Constants.cdnHost}/embed/avatars/${discriminator % 5}.png?size=$size";
  }

  @override
  Future<IUser> fetchUser(Snowflake userId) async {
    final response = await httpHandler.execute(BasicRequest(HttpRoute()..users(id: userId.toString())));

    if (response is HttpResponseError) {
      return Future.error(response);
    }

    return User(client, (response as HttpResponseSuccess).jsonBody as RawApiMap);
  }

  @override
<<<<<<< HEAD
  Future<void> editGuildMember(Snowflake guildId, Snowflake memberId,
      {String? nick = "",
      List<SnowflakeEntity>? roles,
      bool? mute,
      bool? deaf,
      Snowflake? channel = const Snowflake.zero(),
      MemberBuilder? builder,
      String? auditReason}) {
    final finalBuilder = builder ?? MemberBuilder()
      ..nick = nick
      ..roles = roles?.map((e) => e.id).toList()
      ..mute = mute
      ..deaf = deaf
      ..channel = channel;

    return executeSafe(BasicRequest(
        HttpRoute()
          ..guilds(id: guildId.toString())
          ..members(id: memberId.toString()),
        method: "PATCH",
        auditLog: auditReason,
        body: finalBuilder.build()));
=======
  Future<void> editGuildMember(Snowflake guildId, Snowflake memberId, {required MemberBuilder builder, String? auditReason}) {
    return executeSafe(BasicRequest("/guilds/$guildId/members/$memberId", method: "PATCH", auditLog: auditReason, body: builder.build()));
>>>>>>> 7a019844
  }

  @override
  Future<void> removeRoleFromUser(Snowflake guildId, Snowflake roleId, Snowflake userId, {String? auditReason}) async => executeSafe(BasicRequest(
      HttpRoute()
        ..guilds(id: guildId.toString())
        ..members(id: userId.toString())
        ..roles(id: roleId.toString()),
      method: "DELETE",
      auditLog: auditReason));

  @override
  Stream<IInviteWithMeta> fetchChannelInvites(Snowflake channelId) async* {
    final response = await httpHandler.execute(BasicRequest(HttpRoute()
      ..channels(id: channelId.toString())
      ..invites()));

    if (response is HttpResponseError) {
      yield* Stream.error(response);
      return;
    }

    final bodyValues = (response as HttpResponseSuccess).jsonBody.values.first;

    for (final val in bodyValues as Iterable<RawApiMap>) {
      yield InviteWithMeta(val, client);
    }
  }

  @override
  Future<void> editChannelPermissions(Snowflake channelId, PermissionsBuilder perms, SnowflakeEntity entity, {String? auditReason}) async {
    await executeSafe(BasicRequest(
        HttpRoute()
          ..channels(id: channelId.toString())
          ..permissions(id: entity.id.toString()),
        method: "PUT",
        body: {"type": entity is IRole ? 0 : 1, ...perms.build()},
        auditLog: auditReason));
  }

  @override
  Future<void> editChannelPermissionOverrides(Snowflake channelId, PermissionOverrideBuilder permissionBuilder, {String? auditReason}) async {
    await executeSafe(BasicRequest(
        HttpRoute()
          ..channels(id: channelId.toString())
          ..permissions(id: permissionBuilder.id.toString()),
        method: "PUT",
        body: permissionBuilder.build(),
        auditLog: auditReason));
  }

  @override
  Future<void> deleteChannelPermission(Snowflake channelId, SnowflakeEntity id, {String? auditReason}) async => executeSafe(BasicRequest(
      HttpRoute()
        ..channels(id: channelId.toString())
        ..permissions(id: id.toString()),
      method: "PUT",
      auditLog: auditReason));

  @override
  Future<IInviteWithMeta> createInvite(Snowflake channelId, {int? maxAge, int? maxUses, bool? temporary, bool? unique, String? auditReason}) async {
    final body = {
      if (maxAge != null) "max_age": maxAge,
      if (maxUses != null) "max_uses": maxUses,
      if (temporary != null) "temporary": temporary,
      if (unique != null) "unique": unique,
    };

    final response = await httpHandler.execute(BasicRequest(
        HttpRoute()
          ..channels(id: channelId.toString())
          ..invites(),
        method: "POST",
        body: body,
        auditLog: auditReason));

    if (response is HttpResponseError) {
      return Future.error(response);
    }

    return InviteWithMeta((response as HttpResponseSuccess).jsonBody as RawApiMap, client);
  }

  @override
  Future<IMessage> sendMessage(Snowflake channelId, MessageBuilder builder) async {
    if (!builder.canBeUsedAsNewMessage()) {
      return Future.error(ArgumentError("Cannot sent message when MessageBuilder doesn't have set either content, embed or files"));
    }

    HttpResponse response;
    if (builder.hasFiles()) {
      response = await httpHandler.execute(MultipartRequest(
          HttpRoute()
            ..channels(id: channelId.toString())
            ..messages(),
          builder.getMappedFiles().toList(),
          method: "POST",
          fields: builder.build(client.options.allowedMentions)));
    } else {
      response = await httpHandler.execute(BasicRequest(
          HttpRoute()
            ..channels(id: channelId.toString())
            ..messages(),
          body: builder.build(client.options.allowedMentions),
          method: "POST"));
    }

    if (response is HttpResponseSuccess) {
      return Message(client, response.jsonBody as RawApiMap);
    }

    return Future.error(response);
  }

  @override
  Future<IMessage> fetchMessage(Snowflake channelId, Snowflake messageId) async {
    final response = await httpHandler.execute(BasicRequest(HttpRoute()
      ..channels(id: channelId.toString())
      ..messages(id: messageId.toString())));

    if (response is HttpResponseError) {
      return Future.error(response);
    }

    return Message(client, (response as HttpResponseSuccess).jsonBody as RawApiMap);
  }

  @override
  Future<void> bulkRemoveMessages(Snowflake channelId, Iterable<SnowflakeEntity> messagesIds) async {
    await for (final chunk in messagesIds.toList().chunk(90)) {
      final response = await httpHandler.execute(BasicRequest(
          HttpRoute()
            ..channels(id: channelId.toString())
            ..messages()
            ..bulkdelete(),
          method: "POST",
          body: {"messages": chunk.map((f) => f.id.toString()).toList()}));

      if (response is HttpResponseError) {
        return Future.error(response);
      }
    }
  }

  @override
  Stream<IMessage> downloadMessages(Snowflake channelId, {int limit = 50, Snowflake? after, Snowflake? before, Snowflake? around}) async* {
    final queryParams = {
      "limit": limit.toString(),
      if (after != null) "after": after.toString(),
      if (before != null) "before": before.toString(),
      if (around != null) "around": around.toString()
    };

    final response = await httpHandler.execute(BasicRequest(
        HttpRoute()
          ..channels(id: channelId.toString())
          ..messages(),
        queryParams: queryParams));

    if (response is HttpResponseError) {
      yield* Stream.error(response);
      return;
    }

    for (final val in await (response as HttpResponseSuccess).jsonBody) {
      yield Message(client, val as RawApiMap);
    }
  }

  @override
  Future<T> editGuildChannel<T extends IGuildChannel>(Snowflake channelId, ChannelBuilder builder, {String? auditReason}) async {
    final response =
        await httpHandler.execute(BasicRequest(HttpRoute()..channels(id: channelId.toString()), method: "PATCH", body: builder.build(), auditLog: auditReason));

    if (response is HttpResponseSuccess) {
      return Channel.deserialize(client, response.jsonBody as RawApiMap) as T;
    }

    return Future.error(response);
  }

  @override
  Future<IWebhook> createWebhook(Snowflake channelId, String name, {AttachmentBuilder? avatarAttachment, String? auditReason}) async {
    if (name.isEmpty || name.length > 80) {
      return Future.error(ArgumentError("Webhook name cannot be shorter than 1 character and longer than 80 characters"));
    }

    final body = <String, dynamic>{
      "name": name,
      if (avatarAttachment != null) "avatar": avatarAttachment.getBase64(),
    };

    final response = await httpHandler.execute(BasicRequest(
        HttpRoute()
          ..channels(id: channelId.toString())
          ..webhooks(),
        method: "POST",
        body: body,
        auditLog: auditReason));

    if (response is HttpResponseSuccess) {
      return Webhook(response.jsonBody as RawApiMap, client);
    }

    return Future.error(response);
  }

  @override
  Stream<IMessage> fetchPinnedMessages(Snowflake channelId) async* {
    final response = await httpHandler.execute(BasicRequest(HttpRoute()
      ..channels(id: channelId.toString())
      ..pins()));

    if (response is HttpResponseError) {
      yield* Stream.error(response);
      return;
    }

    for (final val in (response as HttpResponseSuccess).jsonBody as RawApiList) {
      yield Message(client, val as RawApiMap);
    }
  }

  @override
  Future<void> triggerTyping(Snowflake channelId) => executeSafe(BasicRequest(
      HttpRoute()
        ..channels(id: channelId.toString())
        ..typing(),
      method: "POST"));

  @override
  Future<void> crossPostGuildMessage(Snowflake channelId, Snowflake messageId) async => executeSafe(BasicRequest(
      HttpRoute()
        ..channels(id: channelId.toString())
        ..messages(id: messageId.toString())
        ..crosspost(),
      method: "POST"));

  @override
  Future<IThreadPreviewChannel> createThreadWithMessage(Snowflake channelId, Snowflake messageId, ThreadBuilder builder) async {
    final response = await httpHandler.execute(
      BasicRequest(
        HttpRoute()
          ..channels(id: channelId.toString())
          ..messages(id: messageId.toString())
          ..threads(),
        method: "POST",
        body: builder.build(),
      ),
    );

    if (response is HttpResponseSuccess) {
      return ThreadPreviewChannel(client, response.jsonBody as RawApiMap);
    }

    return Future.error(response);
  }

  @override
  Future<IThreadPreviewChannel> createThread(Snowflake channelId, ThreadBuilder builder) async {
    final response = await httpHandler.execute(
      BasicRequest(
        HttpRoute()
          ..channels(id: channelId.toString())
          ..threads(),
        method: "POST",
        body: builder.build(),
      ),
    );

    if (response is HttpResponseSuccess) {
      return ThreadPreviewChannel(client, response.jsonBody as RawApiMap);
    }

    return Future.error(response);
  }

  @override
  Stream<IThreadMember> fetchThreadMembers(Snowflake channelId, Snowflake guildId) async* {
    final response = await httpHandler.execute(BasicRequest(HttpRoute()
      ..channels(id: channelId.toString())
      ..threadMembers()));

    if (response is HttpResponseSuccess) {
      final guild = GuildCacheable(client, guildId);

      for (final rawThreadMember in response.jsonBody as RawApiList) {
        yield ThreadMember(client, rawThreadMember as RawApiMap, guild);
      }
    }

    yield* Stream.error(response);
  }

  @override
  Future<IMessage> suppressMessageEmbeds(Snowflake channelId, Snowflake messageId) async {
    final body = <String, dynamic>{"flags": 1 << 2};

    final response = await httpHandler.execute(BasicRequest(
        HttpRoute()
          ..channels(id: channelId.toString())
          ..messages(id: messageId.toString()),
        method: "PATCH",
        body: body));

    if (response is HttpResponseSuccess) {
      return Message(client, response.jsonBody as RawApiMap);
    }

    return Future.error(response);
  }

  @override
  Future<IMessage> editMessage(Snowflake channelId, Snowflake messageId, MessageBuilder builder) async {
    if (!builder.canBeUsedAsNewMessage()) {
      return Future.error(ArgumentError("Cannot edit a message to have neither content nor embeds"));
    }

    HttpResponse response;
    if (builder.hasFiles()) {
      response = await httpHandler.execute(MultipartRequest(
          HttpRoute()
            ..channels(id: channelId.toString())
            ..messages(id: messageId.toString()),
          builder.getMappedFiles().toList(),
          method: "PATCH",
          fields: builder.build(client.options.allowedMentions)));
    } else {
      response = await httpHandler.execute(BasicRequest(
          HttpRoute()
            ..channels(id: channelId.toString())
            ..messages(id: messageId.toString()),
          body: builder.build(client.options.allowedMentions),
          method: "PATCH"));
    }

    if (response is HttpResponseSuccess) {
      return Message(client, response.jsonBody as RawApiMap);
    }

    return Future.error(response);
  }

  @override
  Future<IMessage> editWebhookMessage(Snowflake webhookId, Snowflake messageId, MessageBuilder builder, {String? token, Snowflake? threadId}) async {
    HttpResponse response;
    if (builder.hasFiles()) {
      response = await httpHandler.execute(MultipartRequest(
          HttpRoute()
            ..webhooks(id: webhookId.toString(), token: token?.toString())
            ..messages(id: messageId.toString()),
          builder.getMappedFiles().toList(),
          method: "PATCH",
          fields: builder.build(client.options.allowedMentions),
          queryParams: {if (threadId != null) 'thread_id': threadId}));
    } else {
      response = await httpHandler.execute(BasicRequest(
          HttpRoute()
            ..webhooks(id: webhookId.toString(), token: token?.toString())
            ..messages(id: messageId.toString()),
          body: builder.build(client.options.allowedMentions),
          method: "PATCH",
          queryParams: {if (threadId != null) 'thread_id': threadId}));
    }

    if (response is HttpResponseSuccess) {
      return Message(client, response.jsonBody as RawApiMap);
    }

    return Future.error(response);
  }

  @override
  Future<void> createMessageReaction(Snowflake channelId, Snowflake messageId, IEmoji emoji) => executeSafe(BasicRequest(
      HttpRoute()
        ..channels(id: channelId.toString())
        ..messages(id: messageId.toString())
        ..reactions(emoji: emoji.encodeForAPI(), userId: "@me"),
      method: "PUT"));

  @override
  Future<void> deleteMessageReaction(Snowflake channelId, Snowflake messageId, IEmoji emoji) => executeSafe(BasicRequest(
      HttpRoute()
        ..channels(id: channelId.toString())
        ..messages(id: messageId.toString())
        ..reactions(emoji: emoji.encodeForAPI(), userId: "@me"),
      method: "DELETE"));

  @override
  Future<void> deleteMessageUserReaction(Snowflake channelId, Snowflake messageId, IEmoji emoji, Snowflake userId) => executeSafe(BasicRequest(
      HttpRoute()
        ..channels(id: channelId.toString())
        ..messages(id: messageId.toString())
        ..reactions(emoji: emoji.encodeForAPI(), userId: userId.toString()),
      method: "DELETE"));

  @override
  Future<void> deleteMessageAllReactions(Snowflake channelId, Snowflake messageId) => executeSafe(BasicRequest(
      HttpRoute()
        ..channels(id: channelId.toString())
        ..messages(id: messageId.toString())
        ..reactions(),
      method: "DELETE"));

  @override
  Future<void> deleteMessage(Snowflake channelId, Snowflake messageId, {String? auditReason}) => executeSafe(BasicRequest(
      HttpRoute()
        ..channels(id: channelId.toString())
        ..messages(id: messageId.toString()),
      method: "DELETE",
      auditLog: auditReason));

  @override
  Future<void> deleteWebhookMessage(Snowflake webhookId, Snowflake messageId, {String? auditReason, String? token, Snowflake? threadId}) =>
      executeSafe(BasicRequest(
          HttpRoute()
            ..webhooks(id: webhookId.toString(), token: token?.toString())
            ..messages(id: messageId.toString()),
          method: "DELETE",
          auditLog: auditReason,
          queryParams: {if (threadId != null) 'thread_id': threadId}));

  @override
  Future<void> pinMessage(Snowflake channelId, Snowflake messageId) => executeSafe(BasicRequest(
      HttpRoute()
        ..channels(id: channelId.toString())
        ..pins(id: messageId.toString()),
      method: "PUT"));

  @override
  Future<void> unpinMessage(Snowflake channelId, Snowflake messageId) => executeSafe(BasicRequest(
      HttpRoute()
        ..channels(id: channelId.toString())
        ..pins(id: messageId.toString()),
      method: "DELETE"));

  @override
  Future<IUser> editSelfUser({String? username, AttachmentBuilder? avatarAttachment}) async {
    final body = <String, dynamic>{
      if (username != null) "username": username,
      if (avatarAttachment != null) "avatar": avatarAttachment.getBase64(),
    };

    final response = await httpHandler.execute(BasicRequest(HttpRoute()..users(id: "@me"), method: "PATCH", body: body));

    if (response is HttpResponseSuccess) {
      return User(client, response.jsonBody as RawApiMap);
    }

    return Future.error(response);
  }

  @override
  Future<void> deleteInvite(String code, {String? auditReason}) async =>
      executeSafe(BasicRequest(HttpRoute()..invites(id: code.toString()), method: "DELETE", auditLog: auditReason));

  @override
  Future<void> deleteWebhook(Snowflake id, {String token = "", String? auditReason}) => executeSafe(
      BasicRequest(HttpRoute()..webhooks(id: id.toString(), token: token.toString()), method: "DELETE", auditLog: auditReason, auth: token.isEmpty));

  @override
  Future<IWebhook> editWebhook(Snowflake webhookId,
      {String token = "", String? name, SnowflakeEntity? channel, AttachmentBuilder? avatarAttachment, String? auditReason}) async {
    final body = <String, dynamic>{
      if (name != null) "name": name,
      if (channel != null) "channel_id": channel.id.toString(),
      if (avatarAttachment != null) "avatar": avatarAttachment.getBase64(),
    };

    final response = await httpHandler.execute(BasicRequest(HttpRoute()..webhooks(id: webhookId.toString(), token: token.toString()),
        method: "PATCH", auditLog: auditReason, body: body, auth: token.isEmpty));

    return Future.error(response);
  }

  @override
  Future<IMessage?> executeWebhook(Snowflake webhookId, MessageBuilder builder,
      {String token = "", bool wait = true, String? avatarUrl, String? username, Snowflake? threadId}) async {
    final queryParams = {"wait": wait, if (threadId != null) "thread_id": threadId};

    final body = {
      ...builder.build(client.options.allowedMentions),
      if (avatarUrl != null) "avatar_url": avatarUrl,
      if (username != null) "username": username,
    };

    HttpResponse response;
    if (builder.files != null && builder.files!.isNotEmpty) {
      response = await httpHandler.execute(MultipartRequest(
          HttpRoute()..webhooks(id: webhookId.toString(), token: token.toString()), builder.getMappedFiles().toList(),
          method: "POST", fields: body, queryParams: queryParams));
    } else {
      response = await httpHandler.execute(BasicRequest(HttpRoute()..webhooks(id: webhookId.toString(), token: token.toString()),
          body: body, method: "POST", queryParams: queryParams, auth: token.isEmpty));
    }

    if (response is HttpResponseSuccess) {
      if (wait == true) {
        return WebhookMessage(client, response.jsonBody as RawApiMap, webhookId, token, threadId);
      }

      return null;
    }

    return Future.error(response);
  }

  @override
  Future<IWebhook> fetchWebhook(Snowflake id, {String token = ""}) async {
    final response = await httpHandler.execute(BasicRequest(HttpRoute()..webhooks(id: id.toString(), token: token.toString()), auth: token.isEmpty));

    if (response is HttpResponseSuccess) {
      return Webhook(response.jsonBody as RawApiMap, client);
    }

    return Future.error(response);
  }

  @override
  Future<IInvite> fetchInvite(String code) async {
    final response = await httpHandler.execute(BasicRequest(HttpRoute()..invites(id: code)));

    if (response is HttpResponseSuccess) {
      return Invite(response.jsonBody as RawApiMap, client);
    }

    return Future.error(response);
  }

  @override
  String stickerUrl(Snowflake stickerId, String extension) => "https://cdn.${Constants.cdnHost}/stickers/$stickerId.$extension";

  @override
  String emojiUrl(Snowflake emojiId) => "https://cdn.discordapp.com/emojis/$emojiId.png";

  @override
  Future<IDMChannel> createDMChannel(Snowflake userId) async {
    final response = await httpHandler.execute(BasicRequest(
        HttpRoute()
          ..users(id: "@me")
          ..channels(),
        method: "POST",
        body: {"recipient_id": userId.toString()}));

    if (response is HttpResponseError) {
      return Future.error(response);
    }

    return DMChannel(client, (response as HttpResponseSuccess).jsonBody as RawApiMap);
  }

  @override
  Future<HttpResponse> sendRawRequest(covariant HttpRoute route, String method,
      {dynamic body,
      Map<String, dynamic>? headers,
      List<AttachmentBuilder> files = const [],
      Map<String, dynamic>? queryParams,
      bool auth = false,
      bool rateLimit = true}) async {
    HttpResponse response;
    if (files.isNotEmpty) {
      response = await httpHandler.execute(MultipartRequest(route, mapMessageBuilderAttachments(files).toList(),
          method: method, fields: body, queryParams: queryParams, globalRateLimit: rateLimit, auth: auth));
    } else {
      response = await httpHandler.execute(BasicRequest(route, body: body, method: method, queryParams: queryParams, globalRateLimit: rateLimit, auth: auth));
    }

    if (response is HttpResponseError) {
      return Future.error(response);
    }

    return response;
  }

  Future<HttpResponse> getGatewayBot() => executeSafe(BasicRequest(HttpRoute()
    ..gateway()
    ..bot()));

  Future<HttpResponse> getMeApplication() => executeSafe(BasicRequest(HttpRoute()
    ..oauth2()
    ..applications(id: "@me")));

  @override
  Future<IGuildPreview> fetchGuildPreview(Snowflake guildId) async {
    final response = await httpHandler.execute(BasicRequest(HttpRoute()
      ..guilds(id: guildId.toString())
      ..preview()));

    if (response is HttpResponseSuccess) {
      return GuildPreview(client, response.jsonBody as RawApiMap);
    }

    return Future.error(response);
  }

  @override
  Future<IChannel> createGuildChannel(Snowflake guildId, ChannelBuilder channelBuilder) async {
    final response = await httpHandler.execute(BasicRequest(
        HttpRoute()
          ..guilds(id: guildId.toString())
          ..channels(),
        method: "POST",
        body: channelBuilder.build()));

    if (response is HttpResponseSuccess) {
      return Channel.deserialize(client, response.jsonBody as RawApiMap);
    }

    return Future.error(response);
  }

  @override
  Future<void> deleteChannel(Snowflake channelId) async {
    final response = await httpHandler.execute(BasicRequest(HttpRoute()..channels(id: channelId.toString()), method: "DELETE"));

    if (response is HttpResponseError) {
      return Future.error(response);
    }
  }

  @override
  Future<IStageChannelInstance> createStageChannelInstance(Snowflake channelId, String topic, {StageChannelInstancePrivacyLevel? privacyLevel}) async {
    final body = {"topic": topic, "channel_id": channelId.toString(), if (privacyLevel != null) "privacy_level": privacyLevel.value};

    final response = await httpHandler.execute(BasicRequest(HttpRoute()..stageinstances(), method: "POST", body: body));

    if (response is HttpResponseError) {
      return Future.error(response);
    }

    return StageChannelInstance(client, (response as HttpResponseSuccess).jsonBody as RawApiMap);
  }

  @override
  Future<void> deleteStageChannelInstance(Snowflake channelId) async {
    final response = await httpHandler.execute(BasicRequest(HttpRoute()..stageinstances(id: channelId.toString()), method: "DELETE"));

    if (response is HttpResponseError) {
      return Future.error(response);
    }
  }

  @override
  Future<IStageChannelInstance> getStageChannelInstance(Snowflake channelId) async {
    final response = await httpHandler.execute(BasicRequest(HttpRoute()..stageinstances(id: channelId.toString())));

    if (response is HttpResponseError) {
      return Future.error(response);
    }

    return StageChannelInstance(client, (response as HttpResponseSuccess).jsonBody as RawApiMap);
  }

  @override
  Future<IStageChannelInstance> updateStageChannelInstance(Snowflake channelId, String topic, {StageChannelInstancePrivacyLevel? privacyLevel}) async {
    final body = {"topic": topic, if (privacyLevel != null) "privacy_level": privacyLevel.value};

    final response = await httpHandler.execute(BasicRequest(HttpRoute()..stageinstances(id: channelId.toString()), method: "POST", body: body));

    if (response is HttpResponseError) {
      return Future.error(response);
    }

    return StageChannelInstance(client, (response as HttpResponseSuccess).jsonBody as RawApiMap);
  }

  @override
  Future<void> addThreadMember(Snowflake channelId, Snowflake userId) async {
    final response = await httpHandler.execute(BasicRequest(
        HttpRoute()
          ..channels(id: channelId.toString())
          ..threadMembers(id: userId.toString()),
        method: "PUT"));

    if (response is HttpResponseError) {
      return Future.error(response);
    }
  }

  @override
<<<<<<< HEAD
  Future<IThreadListResultWrapper> fetchActiveThreads(Snowflake channelId) async {
    final response = await httpHandler.execute(BasicRequest(HttpRoute()
      ..channels(id: channelId.toString())
      ..threads()
      ..active()));

    if (response is HttpResponseError) {
      return Future.error(response);
    }

    return ThreadListResultWrapper(client, (response as HttpResponseSuccess).jsonBody as RawApiMap);
  }

  @override
=======
>>>>>>> 7a019844
  Future<IThreadListResultWrapper> fetchJoinedPrivateArchivedThreads(Snowflake channelId, {DateTime? before, int? limit}) async {
    final response = await httpHandler.execute(BasicRequest(
        HttpRoute()
          ..channels(id: channelId.toString())
          ..users(id: "@me")
          ..threads()
          ..archived()
          ..private(),
        queryParams: {if (before != null) "before": before.toIso8601String(), if (limit != null) "limit": limit}));

    if (response is HttpResponseError) {
      return Future.error(response);
    }

    return ThreadListResultWrapper(client, (response as HttpResponseSuccess).jsonBody as RawApiMap);
  }

  @override
  Future<IThreadListResultWrapper> fetchPrivateArchivedThreads(Snowflake channelId, {DateTime? before, int? limit}) async {
    final response = await httpHandler.execute(BasicRequest(
        HttpRoute()
          ..channels(id: channelId.toString())
          ..threads()
          ..archived()
          ..private(),
        queryParams: {if (before != null) "before": before.toIso8601String(), if (limit != null) "limit": limit}));

    if (response is HttpResponseError) {
      return Future.error(response);
    }

    return ThreadListResultWrapper(client, (response as HttpResponseSuccess).jsonBody as RawApiMap);
  }

  @override
  Future<IThreadListResultWrapper> fetchPublicArchivedThreads(Snowflake channelId, {DateTime? before, int? limit}) async {
    final response = await httpHandler.execute(BasicRequest(
        HttpRoute()
          ..channels(id: channelId.toString())
          ..threads()
          ..archived()
          ..public(),
        queryParams: {if (before != null) "before": before.toIso8601String(), if (limit != null) "limit": limit}));

    if (response is HttpResponseError) {
      return Future.error(response);
    }

    return ThreadListResultWrapper(client, (response as HttpResponseSuccess).jsonBody as RawApiMap);
  }

  @override
  Future<void> joinThread(Snowflake channelId) async {
    final response = await httpHandler.execute(BasicRequest(
        HttpRoute()
          ..channels(id: channelId.toString())
          ..threadMembers(id: "@me"),
        method: "PUT"));

    if (response is HttpResponseError) {
      return Future.error(response);
    }
  }

  @override
  Future<void> leaveThread(Snowflake channelId) async {
    final response = await httpHandler.execute(BasicRequest(
        HttpRoute()
          ..channels(id: channelId.toString())
          ..threadMembers(id: "@me"),
        method: "DELETE"));

    if (response is HttpResponseError) {
      return Future.error(response);
    }
  }

  @override
  Future<void> removeThreadMember(Snowflake channelId, Snowflake userId) async {
    final response = await httpHandler.execute(BasicRequest(
        HttpRoute()
          ..channels(id: channelId.toString())
          ..threadMembers(id: userId.toString()),
        method: "DELETE"));

    if (response is HttpResponseError) {
      return Future.error(response);
    }
  }

  @override
  Future<IGuildSticker> createGuildSticker(Snowflake guildId, StickerBuilder builder) async {
    final response = await httpHandler.execute(MultipartRequest(
        HttpRoute()
          ..guilds(id: guildId.toString())
          ..stickers(),
        [builder.file.getMultipartFile()],
        fields: builder.build(),
        method: "POST"));

    if (response is HttpResponseError) {
      return Future.error(response);
    }

    return GuildSticker((response as HttpResponseSuccess).jsonBody as RawApiMap, client);
  }

  @override
  Future<IGuildSticker> editGuildSticker(Snowflake guildId, Snowflake stickerId, StickerBuilder builder) async {
    final response = await httpHandler.execute(BasicRequest(
        HttpRoute()
          ..guilds(id: guildId.toString())
          ..stickers(id: stickerId.toString()),
        method: "PATCH"));

    if (response is HttpResponseError) {
      return Future.error(response);
    }

    return GuildSticker((response as HttpResponseSuccess).jsonBody as RawApiMap, client);
  }

  @override
  Future<void> deleteGuildSticker(Snowflake guildId, Snowflake stickerId) async {
    final response = await httpHandler.execute(BasicRequest(
        HttpRoute()
          ..guilds(id: guildId.toString())
          ..stickers(id: stickerId.toString()),
        method: "DELETE"));

    if (response is HttpResponseError) {
      return Future.error(response);
    }
  }

  @override
  Future<IGuildSticker> fetchGuildSticker(Snowflake guildId, Snowflake stickerId) async {
    final response = await httpHandler.execute(BasicRequest(
      HttpRoute()
        ..guilds(id: guildId.toString())
        ..stickers(id: stickerId.toString()),
    ));

    if (response is HttpResponseError) {
      return Future.error(response);
    }

    return GuildSticker((response as HttpResponseSuccess).jsonBody as RawApiMap, client);
  }

  @override
  Stream<IGuildSticker> fetchGuildStickers(Snowflake guildId) async* {
    final response = await httpHandler.execute(BasicRequest(
      HttpRoute()
        ..guilds(id: guildId.toString())
        ..stickers(),
    ));

    if (response is HttpResponseError) {
      yield* Stream.error(response);
    }

    for (final rawSticker in (response as HttpResponseSuccess).jsonBody) {
      yield GuildSticker(rawSticker as RawApiMap, client);
    }
  }

  @override
  Future<IStandardSticker> getSticker(Snowflake id) async {
    final response = await httpHandler.execute(BasicRequest(
      HttpRoute()..stickers(id: id.toString()),
    ));

    if (response is HttpResponseError) {
      return Future.error(response);
    }

    return StandardSticker((response as HttpResponseSuccess).jsonBody as RawApiMap, client);
  }

  @override
  Stream<StickerPack> listNitroStickerPacks() async* {
    final response = await httpHandler.execute(BasicRequest(
      HttpRoute()..stickerpacks(),
    ));

    if (response is HttpResponseError) {
      yield* Stream.error(response);
    }

    for (final rawSticker in (response as HttpResponseSuccess).jsonBody) {
      yield StickerPack(rawSticker as RawApiMap, client);
    }
  }

  @override
  String memberAvatarURL(Snowflake memberId, Snowflake guildId, String avatarHash, {String format = "webp"}) =>
      "${Constants.cdnUrl}/guilds/$guildId/users/$memberId/avatars/$avatarHash.$format";

  @override
  @override
  String? userBannerURL(Snowflake userId, String? hash, {String? format, int? size}) {
    if (hash == null) {
      return null;
    }
    var url = "${Constants.cdnUrl}/banners/$userId/$hash.";

    if (format == null) {
      if (hash.startsWith("a_")) {
        url += "gif";
      } else {
        url += "webp";
      }
    } else {
      url += format;
    }

    if (size != null) {
      url += "?size=$size";
    }

    return url;
  }

  @override
  String getRoleIconUrl(Snowflake roleId, String iconHash, String format, int size) => "${Constants.cdnUrl}/role-icons/$roleId/$iconHash.$format?size=$size";

  @override
  Future<IThreadMember> fetchThreadMember(Snowflake channelId, Snowflake guildId, Snowflake memberId) async {
    final result = await httpHandler.execute(BasicRequest(HttpRoute()
      ..channels(id: channelId.toString())
      ..threadMembers(id: memberId.toString())));

    if (result is IHttpResponseError) {
      return Future.error(result);
    }

    return ThreadMember(client, (result as IHttpResponseSuccess).jsonBody as RawApiMap, GuildCacheable(client, guildId));
  }

  @override
  Future<ThreadChannel> editThreadChannel(Snowflake channelId, ThreadBuilder builder, {String? auditReason}) async {
    final response =
        await httpHandler.execute(BasicRequest(HttpRoute()..channels(id: channelId.toString()), method: "PATCH", body: builder.build(), auditLog: auditReason));

    if (response is HttpResponseSuccess) {
      return ThreadChannel(client, response.jsonBody as RawApiMap);
    }

    return Future.error(response);
  }

  @override
  Future<GuildEvent> createGuildEvent(Snowflake guildId, GuildEventBuilder builder) async {
    final response = await httpHandler.execute(BasicRequest(
        HttpRoute()
          ..guilds(id: guildId.toString())
          ..scheduledEvents(),
        method: 'POST',
        body: builder.build()));

    if (response is IHttpResponseError) {
      return Future.error(response);
    }

    return GuildEvent((response as IHttpResponseSuccess).jsonBody as RawApiMap, client);
  }

  @override
  Future<void> deleteGuildEvent(Snowflake guildId, Snowflake guildEventId) => executeSafe(BasicRequest(
      HttpRoute()
        ..guilds(id: guildId.toString())
        ..scheduledEvents(id: guildEventId.toString()),
      method: 'DELETE'));

  @override
  Future<GuildEvent> editGuildEvent(Snowflake guildId, Snowflake guildEventId, GuildEventBuilder builder) async {
    final response = await httpHandler.execute(BasicRequest(
        HttpRoute()
          ..guilds(id: guildId.toString())
          ..scheduledEvents(id: guildEventId.toString()),
        method: 'PATCH',
        body: builder.build()));

    if (response is IHttpResponseError) {
      return Future.error(response);
    }

    return GuildEvent((response as IHttpResponseSuccess).jsonBody as RawApiMap, client);
  }

  @override
  Future<GuildEvent> fetchGuildEvent(Snowflake guildId, Snowflake guildEventId) async {
    final response = await httpHandler.execute(BasicRequest(
        HttpRoute()
          ..guilds(id: guildId.toString())
          ..scheduledEvents(id: guildEventId.toString()),
        method: 'GET'));

    if (response is IHttpResponseError) {
      return Future.error(response);
    }

    return GuildEvent((response as IHttpResponseSuccess).jsonBody as RawApiMap, client);
  }

  @override
  Stream<GuildEventUser> fetchGuildEventUsers(Snowflake guildId, Snowflake guildEventId,
      {int limit = 100, bool withMember = false, Snowflake? before, Snowflake? after}) async* {
    final response = await httpHandler.execute(BasicRequest(
        HttpRoute()
          ..guilds(id: guildId.toString())
          ..scheduledEvents(id: guildEventId.toString())
          ..users(),
        method: 'GET',
        queryParams: {
          'limit': limit,
          'with_member': withMember,
          if (before != null) 'before': before.toString(),
          if (after != null) 'after': after.toString(),
        }));

    if (response is IHttpResponseError) {
      yield* Stream.error(response);
    }

    for (final rawGuildEventUser in (response as IHttpResponseSuccess).jsonBody as RawApiList) {
      yield GuildEventUser(rawGuildEventUser as RawApiMap, client, guildId);
    }
  }

  @override
  Stream<GuildEvent> fetchGuildEvents(Snowflake guildId, {bool withUserCount = false}) async* {
    final response = await httpHandler.execute(BasicRequest(
        HttpRoute()
          ..guilds(id: guildId.toString())
          ..scheduledEvents(),
        method: 'GET',
        queryParams: {'with_user_count': withUserCount.toString()}));

    if (response is IHttpResponseError) {
      yield* Stream.error(response);
    }

    for (final rawGuildEvent in (response as IHttpResponseSuccess).jsonBody as RawApiList) {
      yield GuildEvent(rawGuildEvent as RawApiMap, client);
    }
  }
}<|MERGE_RESOLUTION|>--- conflicted
+++ resolved
@@ -42,7 +42,6 @@
 import 'package:nyxx/src/utils/builders/sticker_builder.dart';
 import 'package:nyxx/src/utils/builders/thread_builder.dart';
 import 'package:nyxx/src/utils/utils.dart';
-import 'package:nyxx/src/utils/builders/member_builder.dart';
 
 /// Raw access to all http endpoints exposed by nyxx.
 /// Allows to execute specific action without any context.
@@ -561,13 +560,9 @@
       auditLog: auditReason));
 
   @override
-<<<<<<< HEAD
-  Future<IGuild> fetchGuild(Snowflake guildId) async {
-    final response = await httpHandler.execute(BasicRequest(HttpRoute()..guilds(id: guildId.toString())));
-=======
   Future<IGuild> fetchGuild(Snowflake guildId, {bool? withCounts = true}) async {
-    final response = await httpHandler.execute(BasicRequest("/guilds/${guildId.toString()}", queryParams: {"with_counts": (withCounts ?? true).toString()}));
->>>>>>> 7a019844
+    final response =
+        await httpHandler.execute(BasicRequest(HttpRoute()..guilds(id: guildId.toString()), queryParams: {"with_counts": (withCounts ?? true).toString()}));
 
     if (response is HttpResponseSuccess) {
       return Guild(client, response.jsonBody as RawApiMap);
@@ -603,7 +598,11 @@
 
   @override
   Future<IGuildWelcomeScreen> fetchGuildWelcomeScreen(Snowflake guildId) async {
-    final response = await httpHandler.execute(BasicRequest("/guilds/$guildId/welcome-screen"));
+    final response = await httpHandler.execute(BasicRequest(
+      HttpRoute()
+        ..guilds(id: guildId.toString())
+        ..welcomeScreen(),
+    ));
 
     if (response is HttpResponseSuccess) {
       return GuildWelcomeScreen(response.jsonBody as RawApiMap, client);
@@ -689,19 +688,16 @@
   }
 
   @override
-<<<<<<< HEAD
-  Stream<IBan> getGuildBans(Snowflake guildId) async* {
-    final response = await httpHandler.execute(BasicRequest(HttpRoute()
-      ..guilds(id: guildId.toString())
-      ..bans()));
-=======
   Stream<IBan> getGuildBans(Snowflake guildId, {int limit = 1000, Snowflake? before, Snowflake? after}) async* {
-    final response = await httpHandler.execute(BasicRequest("/guilds/$guildId/bans", queryParams: {
-      "limit": limit,
-      if (before != null) "before": before,
-      if (after != null) "after": after,
-    }));
->>>>>>> 7a019844
+    final response = await httpHandler.execute(BasicRequest(
+        HttpRoute()
+          ..guilds(id: guildId.toString())
+          ..bans(),
+        queryParams: {
+          "limit": limit,
+          if (before != null) "before": before,
+          if (after != null) "after": after,
+        }));
 
     if (response is HttpResponseError) {
       yield* Stream.error(response);
@@ -737,13 +733,8 @@
 
   @override
   Future<IGuild> changeGuildOwner(Snowflake guildId, SnowflakeEntity member, {String? auditReason}) async {
-<<<<<<< HEAD
     final response = await httpHandler
-        .execute(BasicRequest(HttpRoute()..guilds(id: guildId.toString()), method: "PATCH", auditLog: auditReason, body: {"owner_id": member.id}));
-=======
-    final response =
-        await httpHandler.execute(BasicRequest("/guilds/$guildId", method: "PATCH", auditLog: auditReason, body: {"owner_id": member.id.toString()}));
->>>>>>> 7a019844
+        .execute(BasicRequest(HttpRoute()..guilds(id: guildId.toString()), method: "PATCH", auditLog: auditReason, body: {"owner_id": member.id.toString()}));
 
     if (response is HttpResponseSuccess) {
       return Guild(client, response.jsonBody as RawApiMap);
@@ -761,7 +752,7 @@
 
   @override
   Future<IGuild> createGuild(GuildBuilder builder) async {
-    final response = await httpHandler.execute(BasicRequest("/guilds", method: "POST", body: builder.build()));
+    final response = await httpHandler.execute(BasicRequest(HttpRoute()..guilds(), method: "POST", body: builder.build()));
 
     if (response is HttpResponseSuccess) {
       final guild = Guild(client, response.jsonBody as RawApiMap);
@@ -898,23 +889,9 @@
       method: "DELETE"));
 
   @override
-<<<<<<< HEAD
-  Future<IGuild> editGuild(Snowflake guildId,
-      {String? name, int? verificationLevel, int? notificationLevel, SnowflakeEntity? afkChannel, int? afkTimeout, String? icon, String? auditReason}) async {
-    final body = <String, dynamic>{
-      if (name != null) "name": name,
-      if (verificationLevel != null) "verification_level": verificationLevel,
-      if (notificationLevel != null) "default_message_notifications": notificationLevel,
-      if (afkChannel != null) "afk_channel_id": afkChannel,
-      if (afkTimeout != null) "afk_timeout": afkTimeout,
-      if (icon != null) "icon": icon
-    };
-
-    final response = await httpHandler.execute(BasicRequest(HttpRoute()..guilds(id: guildId.toString()), method: "PATCH", auditLog: auditReason, body: body));
-=======
   Future<IGuild> editGuild(Snowflake guildId, GuildBuilder builder, {String? auditReason}) async {
-    final response = await httpHandler.execute(BasicRequest("/guilds/$guildId", method: "PATCH", auditLog: auditReason, body: builder.build()));
->>>>>>> 7a019844
+    final response =
+        await httpHandler.execute(BasicRequest(HttpRoute()..guilds(id: guildId.toString()), method: "PATCH", auditLog: auditReason, body: builder.build()));
 
     if (response is HttpResponseSuccess) {
       return Guild(client, response.jsonBody as RawApiMap);
@@ -1052,33 +1029,14 @@
   }
 
   @override
-<<<<<<< HEAD
-  Future<void> editGuildMember(Snowflake guildId, Snowflake memberId,
-      {String? nick = "",
-      List<SnowflakeEntity>? roles,
-      bool? mute,
-      bool? deaf,
-      Snowflake? channel = const Snowflake.zero(),
-      MemberBuilder? builder,
-      String? auditReason}) {
-    final finalBuilder = builder ?? MemberBuilder()
-      ..nick = nick
-      ..roles = roles?.map((e) => e.id).toList()
-      ..mute = mute
-      ..deaf = deaf
-      ..channel = channel;
-
+  Future<void> editGuildMember(Snowflake guildId, Snowflake memberId, {required MemberBuilder builder, String? auditReason}) {
     return executeSafe(BasicRequest(
         HttpRoute()
           ..guilds(id: guildId.toString())
           ..members(id: memberId.toString()),
         method: "PATCH",
         auditLog: auditReason,
-        body: finalBuilder.build()));
-=======
-  Future<void> editGuildMember(Snowflake guildId, Snowflake memberId, {required MemberBuilder builder, String? auditReason}) {
-    return executeSafe(BasicRequest("/guilds/$guildId/members/$memberId", method: "PATCH", auditLog: auditReason, body: builder.build()));
->>>>>>> 7a019844
+        body: builder.build()));
   }
 
   @override
@@ -1759,23 +1717,6 @@
   }
 
   @override
-<<<<<<< HEAD
-  Future<IThreadListResultWrapper> fetchActiveThreads(Snowflake channelId) async {
-    final response = await httpHandler.execute(BasicRequest(HttpRoute()
-      ..channels(id: channelId.toString())
-      ..threads()
-      ..active()));
-
-    if (response is HttpResponseError) {
-      return Future.error(response);
-    }
-
-    return ThreadListResultWrapper(client, (response as HttpResponseSuccess).jsonBody as RawApiMap);
-  }
-
-  @override
-=======
->>>>>>> 7a019844
   Future<IThreadListResultWrapper> fetchJoinedPrivateArchivedThreads(Snowflake channelId, {DateTime? before, int? limit}) async {
     final response = await httpHandler.execute(BasicRequest(
         HttpRoute()

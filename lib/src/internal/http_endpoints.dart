--- conflicted
+++ resolved
@@ -241,9 +241,6 @@
   /// Creates new thread.
   Future<IThreadPreviewChannel> createThread(Snowflake channelId, ThreadBuilder builder);
 
-  /// Creates new thread in forum channel
-  Future<IThreadChannel> startForumThread(Snowflake channelId, ForumThreadBuilder builder);
-
   /// Returns all member of given thread
   Stream<IThreadMember> fetchThreadMembers(Snowflake channelId, Snowflake guildId);
 
@@ -547,7 +544,6 @@
   }
 
   @override
-<<<<<<< HEAD
   Future<IThreadChannel> startForumThread(Snowflake channelId, ForumThreadBuilder builder) async {
     final response = await httpHandler.execute(
       BasicRequest(
@@ -565,16 +561,12 @@
   }
 
   @override
-  Future<void> deleteRole(Snowflake guildId, Snowflake roleId, {String? auditReason}) async =>
-      executeSafe(BasicRequest("/guilds/$guildId/roles/$roleId", method: "DELETE", auditLog: auditReason));
-=======
   Future<void> deleteRole(Snowflake guildId, Snowflake roleId, {String? auditReason}) async => executeSafe(BasicRequest(
       HttpRoute()
         ..guilds(id: guildId.toString())
         ..roles(id: roleId.toString()),
       method: "DELETE",
       auditLog: auditReason));
->>>>>>> 866fa57f
 
   @override
   Future<void> addRoleToUser(Snowflake guildId, Snowflake roleId, Snowflake userId, {String? auditReason}) async => executeSafe(BasicRequest(

import 'package:nyxx/src/core/audit_logs/audit_log_entry.dart';
import 'package:nyxx/src/core/guild/auto_moderation.dart';
import 'package:nyxx/src/core/guild/scheduled_event.dart';
import 'package:nyxx/src/internal/http/http_route.dart';
import 'package:nyxx/src/nyxx.dart';
import 'package:nyxx/src/core/channel/invite.dart';
import 'package:nyxx/src/core/snowflake.dart';
import 'package:nyxx/src/core/snowflake_entity.dart';
import 'package:nyxx/src/core/audit_logs/audit_log.dart';
import 'package:nyxx/src/core/channel/channel.dart';
import 'package:nyxx/src/core/channel/dm_channel.dart';
import 'package:nyxx/src/core/channel/thread_channel.dart';
import 'package:nyxx/src/core/channel/thread_preview_channel.dart';
import 'package:nyxx/src/core/channel/guild/guild_channel.dart';
import 'package:nyxx/src/core/channel/guild/voice_channel.dart';
import 'package:nyxx/src/core/guild/ban.dart';
import 'package:nyxx/src/core/guild/guild.dart';
import 'package:nyxx/src/core/guild/guild_preview.dart';
import 'package:nyxx/src/core/guild/role.dart';
import 'package:nyxx/src/core/guild/webhook.dart';
import 'package:nyxx/src/core/guild/guild_welcome_screen.dart';
import 'package:nyxx/src/core/message/emoji.dart';
import 'package:nyxx/src/core/message/guild_emoji.dart';
import 'package:nyxx/src/core/message/message.dart';
import 'package:nyxx/src/core/message/sticker.dart';
import 'package:nyxx/src/core/user/member.dart';
import 'package:nyxx/src/core/user/user.dart';
import 'package:nyxx/src/core/voice/voice_region.dart';
import 'package:nyxx/src/internal/constants.dart';
import 'package:nyxx/src/internal/cache/cacheable.dart';
import 'package:nyxx/src/internal/http/http_handler.dart';
import 'package:nyxx/src/internal/http/http_request.dart';
import 'package:nyxx/src/internal/http/http_response.dart';
import 'package:nyxx/src/internal/response_wrapper/thread_list_result_wrapper.dart';
import 'package:nyxx/src/typedefs.dart';
import 'package:nyxx/src/utils/builders/attachment_builder.dart';
import 'package:nyxx/src/utils/builders/auto_moderation_builder.dart';
import 'package:nyxx/src/utils/builders/channel_builder.dart';
import 'package:nyxx/src/utils/builders/forum_thread_builder.dart';
import 'package:nyxx/src/utils/builders/guild_builder.dart';
import 'package:nyxx/src/utils/builders/guild_event_builder.dart';
import 'package:nyxx/src/utils/builders/member_builder.dart';
import 'package:nyxx/src/utils/builders/message_builder.dart';
import 'package:nyxx/src/utils/builders/permissions_builder.dart';
import 'package:nyxx/src/utils/builders/sticker_builder.dart';
import 'package:nyxx/src/utils/builders/thread_builder.dart';
import 'package:nyxx/src/utils/utils.dart';

/// Raw access to all http endpoints exposed by nyxx.
/// Allows to execute specific action without any context.
abstract class IHttpEndpoints {
  /// Creates an OAuth2 URL with the specified permissions.
  String getApplicationInviteUrl(Snowflake applicationId, [int? permissions]);

  /// Returns url to guild widget for given [guildId]. Additionally accepts [style] parameter.
  String getGuildWidgetUrl(Snowflake guildId, [String style = "shield"]);

  /// Allows to modify guild emoji.
  Future<BaseGuildEmoji> editGuildEmoji(Snowflake guildId, Snowflake emojiId, {String? name, List<Snowflake>? roles, AttachmentBuilder? avatarAttachment});

  /// Removes emoji from given guild
  Future<void> deleteGuildEmoji(Snowflake guildId, Snowflake emojiId);

  /// Edits role using builder form [role] parameter
  Future<IRole> editRole(Snowflake guildId, Snowflake roleId, RoleBuilder role, {String? auditReason});

  /// Deletes from with given [roleId]
  Future<void> deleteRole(Snowflake guildId, Snowflake roleId, {String? auditReason});

  /// Adds role to user
  Future<void> addRoleToUser(Snowflake guildId, Snowflake roleId, Snowflake userId, {String? auditReason});

  /// Fetches [Guild] object from API
  Future<IGuild> fetchGuild(Snowflake guildId, {bool? withCounts = true});

  /// Fetches [IChannel] from API. Channel cas be cast to wanted type using generics
  Future<T> fetchChannel<T>(Snowflake id);

  /// Returns [BaseGuildEmoji] for given [emojiId]
  Future<IBaseGuildEmoji> fetchGuildEmoji(Snowflake guildId, Snowflake emojiId);

  /// Fetches a [IGuildWelcomeScreen] from the given [guildId]
  Future<IGuildWelcomeScreen> fetchGuildWelcomeScreen(Snowflake guildId);

  /// Creates emoji in given guild
  Future<IBaseGuildEmoji> createEmoji(Snowflake guildId, String name, {List<SnowflakeEntity>? roles, AttachmentBuilder? emojiAttachment});

  /// Fetches a [IUser] that created the emoji from the given [emojiId]
  Future<IUser> fetchEmojiCreator(Snowflake guildId, Snowflake emojiId);

  /// Returns how many user will be pruned in prune operation
  Future<int> guildPruneCount(Snowflake guildId, int days, {Iterable<Snowflake>? includeRoles});

  /// Executes actual prune action, returning how many users were pruned.
  Future<int> guildPrune(Snowflake guildId, int days, {Iterable<Snowflake>? includeRoles, String? auditReason});

  /// Get all guild bans.
  Stream<IBan> getGuildBans(Snowflake guildId, {int limit = 1000, Snowflake? before, Snowflake? after});

  Future<void> modifyCurrentMember(Snowflake guildId, {String? nick});

  /// Get [IBan] object for given [bannedUserId]
  Future<IBan> getGuildBan(Snowflake guildId, Snowflake bannedUserId);

  /// Changes guild owner of guild from bot to [member].
  /// Bot needs to be owner of guild to use that endpoint.
  Future<IGuild> changeGuildOwner(Snowflake guildId, SnowflakeEntity member, {String? auditReason});

  /// Leaves guild with given id
  Future<void> leaveGuild(Snowflake guildId);

  /// Creates a new guild.
  Future<IGuild> createGuild(GuildBuilder builder);

  /// Returns list of all guild invites
  Stream<IInvite> fetchGuildInvites(Snowflake guildId);

  /// Creates an activity invite
  Future<IInvite> createVoiceActivityInvite(Snowflake activityId, Snowflake channelId, {int? maxAge, int? maxUses});

  /// Fetches audit logs of guild
  Future<IAuditLog> fetchAuditLogs(Snowflake guildId, {Snowflake? userId, AuditLogEntryType? auditType, Snowflake? before, int? limit});

  /// Creates new role
  Future<IRole> createGuildRole(Snowflake guildId, RoleBuilder roleBuilder, {String? auditReason});

  /// Returns list of all voice regions that guild has access to
  Stream<IVoiceRegion> fetchGuildVoiceRegions(Snowflake guildId);

  /// Moves guild channel in hierachy.
  Future<void> moveGuildChannel(Snowflake guildId, Snowflake channelId, int position, {String? auditReason});

  /// Ban user with given id
  Future<void> guildBan(Snowflake guildId, Snowflake userId, {int deleteMessageDays = 0, String? auditReason});

  /// Kick user from guild
  Future<void> guildKick(Snowflake guildId, Snowflake userId, {String? auditReason});

  /// Unban user with given id
  Future<void> guildUnban(Snowflake guildId, Snowflake userId);

  /// Allows to edit basic guild properties
  Future<IGuild> editGuild(Snowflake guildId, GuildBuilder builder, {String? auditReason});

  /// Fetches [Member] object from guild
  Future<IMember> fetchGuildMember(Snowflake guildId, Snowflake memberId);

  /// Fetches list of members from guild.
  /// Requires GUILD_MEMBERS intent to work properly.
  Stream<IMember> fetchGuildMembers(Snowflake guildId, {int limit = 1, Snowflake? after});

  /// Searches guild for user with [query] parameter
  /// Requires GUILD_MEMBERS intent to work properly.
  Stream<IMember> searchGuildMembers(Snowflake guildId, String query, {int limit = 1});

  /// Returns all [Webhook]s in given channel
  Stream<IWebhook> fetchChannelWebhooks(Snowflake channelId);

  /// Deletes guild. Requires bot to be owner of guild
  Future<void> deleteGuild(Snowflake guildId);

  /// Returns all roles of guild
  Stream<IRole> fetchGuildRoles(Snowflake guildId);

  /// Fetches [User] object for given [userId]
  Future<IUser> fetchUser(Snowflake userId);

  /// "Edits" guild member. Allows to manipulate other guild users.
  Future<void> editGuildMember(Snowflake guildId, Snowflake memberId, {required MemberBuilder builder, String? auditReason});

  /// Removes role from user
  Future<void> removeRoleFromUser(Snowflake guildId, Snowflake roleId, Snowflake userId, {String? auditReason});

  /// Returns invites for given channel. Includes additional metadata.
  Stream<IInviteWithMeta> fetchChannelInvites(Snowflake channelId);

  /// Allows to edit permission for channel
  Future<void> editChannelPermissions(Snowflake channelId, PermissionsBuilder perms, SnowflakeEntity entity, {String? auditReason});

  /// Allows to edit permission of channel (channel overrides)
  Future<void> editChannelPermissionOverrides(Snowflake channelId, PermissionOverrideBuilder permissionBuilder, {String? auditReason});

  /// Deletes permission overrides for given entity [id]
  Future<void> deleteChannelPermission(Snowflake channelId, SnowflakeEntity id, {String? auditReason});

  /// Creates new invite for given [channelId]
  Future<IInvite> createInvite(Snowflake channelId, {int? maxAge, int? maxUses, bool? temporary, bool? unique, String? auditReason});

  /// Sends message in channel with given [channelId] using [builder]
  Future<IMessage> sendMessage(Snowflake channelId, MessageBuilder builder);

  /// Fetches single message with given [messageId]
  Future<IMessage> fetchMessage(Snowflake channelId, Snowflake messageId);

  /// Bulk removes messages in given [channelId].
  Future<void> bulkRemoveMessages(Snowflake channelId, Iterable<SnowflakeEntity> messagesIds);

  /// Downloads messages in given channel.
  Stream<IMessage> downloadMessages(Snowflake channelId, {int limit = 50, Snowflake? after, Snowflake? before, Snowflake? around});

  /// Crates new webhook
  Future<IWebhook> createWebhook(Snowflake channelId, String name, {AttachmentBuilder? avatarAttachment, String? auditReason});

  /// Returns all pinned messages in channel
  Stream<IMessage> fetchPinnedMessages(Snowflake channelId);

  /// Triggers typing indicator in channel
  Future<void> triggerTyping(Snowflake channelId);

  /// Cross posts message in new channel to all subsribed channels
  Future<void> crossPostGuildMessage(Snowflake channelId, Snowflake messageId);

  /// Sends message and creates new thread in one action.
  Future<IThreadPreviewChannel> createThreadWithMessage(Snowflake channelId, Snowflake messageId, ThreadBuilder builder);

  /// Creates new thread.
  Future<IThreadPreviewChannel> createThread(Snowflake channelId, ThreadBuilder builder);

  /// Returns all member of given thread
  Stream<IThreadMember> fetchThreadMembers(Snowflake channelId, Snowflake guildId);

  /// Fetches single thread member
  Future<IThreadMember> fetchThreadMember(Snowflake channelId, Snowflake guildId, Snowflake memberId);

  /// Joins thread with given id
  Future<void> joinThread(Snowflake channelId);

  /// Adds member to thread given bot has sufficient permissions
  Future<void> addThreadMember(Snowflake channelId, Snowflake userId);

  /// Leave thread with given id
  Future<void> leaveThread(Snowflake channelId);

  /// Removes member from thread given bot has sufficient permissions
  Future<void> removeThreadMember(Snowflake channelId, Snowflake userId);

  /// Returns all public archived thread in given channel
  Future<IThreadListResultWrapper> fetchPublicArchivedThreads(Snowflake channelId, {DateTime? before, int? limit});

  /// Returns all private archived thread in given channel
  Future<IThreadListResultWrapper> fetchPrivateArchivedThreads(Snowflake channelId, {DateTime? before, int? limit});

  /// Returns all joined private archived thread in given channel
  Future<IThreadListResultWrapper> fetchJoinedPrivateArchivedThreads(Snowflake channelId, {DateTime? before, int? limit});

  /// Removes all embeds from given message
  Future<IMessage> suppressMessageEmbeds(Snowflake channelId, Snowflake messageId);

  /// Edits message with given id using [builder]
  Future<IMessage> editMessage(Snowflake channelId, Snowflake messageId, MessageBuilder builder);

  /// Edits message sent by webhook
  Future<IMessage> editWebhookMessage(Snowflake webhookId, Snowflake messageId, MessageBuilder builder, {String? token, Snowflake? threadId});

  /// Creates reaction with given [emoji] on given message
  Future<void> createMessageReaction(Snowflake channelId, Snowflake messageId, IEmoji emoji);

  /// Deletes the bot's reaction with a given [emoji] from message
  Future<void> deleteMessageReaction(Snowflake channelId, Snowflake messageId, IEmoji emoji);

  /// Deletes all reactions of given user from message.
  Future<void> deleteMessageUserReaction(Snowflake channelId, Snowflake messageId, IEmoji emoji, Snowflake userId);

  /// Deletes all reactions on given message
  Future<void> deleteMessageAllReactions(Snowflake channelId, Snowflake messageId);

  /// Fetches all reactions with a given emoji on a message
  Stream<IUser> fetchMessageReactionUsers(
    Snowflake channelId,
    Snowflake messageId,
    IEmoji emoji, {
    Snowflake? after,
    int? limit,
  });

  /// Deletes all reactions with a given emoji on a message
  Future<void> deleteMessageReactions(Snowflake channelId, Snowflake messageId, IEmoji emoji);

  /// Deletes message from given channel
  Future<void> deleteMessage(Snowflake channelId, Snowflake messageId, {String? auditReason});

  /// Deletes message sent by webhook
  Future<void> deleteWebhookMessage(Snowflake webhookId, Snowflake messageId, {String? auditReason, String? token, Snowflake? threadId});

  /// Pins message in channel
  Future<void> pinMessage(Snowflake channelId, Snowflake messageId);

  /// Unpins message from channel
  Future<void> unpinMessage(Snowflake channelId, Snowflake messageId);

  /// Edits self user.
  Future<IUser> editSelfUser({String? username, AttachmentBuilder? avatarAttachment});

  /// Deletes invite with given [code]
  Future<void> deleteInvite(String code, {String? auditReason});

  /// Deletes webhook with given [id] using bot permissions or [token] if supplied
  Future<void> deleteWebhook(Snowflake id, {String token = "", String? auditReason});

  Future<IWebhook> editWebhook(Snowflake webhookId,
      {String token = "", String? name, SnowflakeEntity? channel, AttachmentBuilder? avatarAttachment, String? auditReason});

  /// Executes [Webhook] -- sends message using [Webhook]
  /// To execute webhook in thread use [threadId] parameter.
  /// Webhooks can have overridden [avatarUrl] and [username] per each
  /// execution.
  ///
  /// If [wait] is set to true -- request will return resulting message.
  Future<IMessage?> executeWebhook(Snowflake webhookId, MessageBuilder builder,
      {String token = "", bool wait = true, String? avatarUrl, String? username, Snowflake? threadId, String? threadName});

  /// Fetches webhook using its [id] and optionally [token].
  /// If [token] is specified it will be used to fetch webhook data.
  /// If not authenticated or missing permissions
  /// for given webhook token can be used.
  Future<IWebhook> fetchWebhook(Snowflake id, {String token = ""});

  /// Fetches invite based on specified [code]
  Future<IInvite> fetchInvite(String code);

  /// Creates and returns [DMChannel] for user with given [userId].
  Future<IDMChannel> createDMChannel(Snowflake userId);

  /// Used to send a request including standard bot authentication.
  Future<IHttpResponse> sendRawRequest(IHttpRoute route, String method,
      {dynamic body,
      Map<String, dynamic>? headers,
      List<AttachmentBuilder> files = const [],
      Map<String, dynamic>? queryParams,
      bool auth = false,
      bool rateLimit = true});

  /// Fetches preview of guild
  Future<IGuildPreview> fetchGuildPreview(Snowflake guildId);

  /// Allows to create guild channel.
  Future<IChannel> createGuildChannel(Snowflake guildId, ChannelBuilder channelBuilder);

  /// Deletes guild channel
  Future<void> deleteChannel(Snowflake channelId);

  /// Gets the stage instance associated with the Stage channel, if it exists.
  Future<IStageChannelInstance> getStageChannelInstance(Snowflake channelId);

  /// Deletes the Stage instance.
  Future<void> deleteStageChannelInstance(Snowflake channelId);

  /// Creates a new Stage instance associated to a Stage channel.
  Future<IStageChannelInstance> createStageChannelInstance(Snowflake channelId, String topic, {StageChannelInstancePrivacyLevel? privacyLevel});

  /// Updates fields of an existing Stage instance.
  Future<IStageChannelInstance> updateStageChannelInstance(Snowflake channelId, String topic, {StageChannelInstancePrivacyLevel? privacyLevel});

  /// Allows to edit guild channel. Resulting updated channel can by cast using generics
  Future<T> editGuildChannel<T extends IGuildChannel>(Snowflake channelId, ChannelBuilder builder, {String? auditReason});

  /// Allows editing thread channel.
  Future<ThreadChannel> editThreadChannel(Snowflake channelId, ThreadBuilder builder, {String auditReason});

  /// Returns single nitro sticker
  Future<IStandardSticker> getSticker(Snowflake id);

  /// Returns all nitro sticker packs
  Stream<IStickerPack> listNitroStickerPacks();

  /// Fetches all [GuildSticker]s in given [Guild]
  Stream<IGuildSticker> fetchGuildStickers(Snowflake guildId);

  /// Fetches [GuildSticker]
  Future<IGuildSticker> fetchGuildSticker(Snowflake guildId, Snowflake stickerId);

  /// Creates [GuildSticker] in given [Guild]
  Future<IGuildSticker> createGuildSticker(Snowflake guildId, StickerBuilder builder);

  /// Edits [GuildSticker]. Only allows to update sticker metadata
  Future<IGuildSticker> editGuildSticker(Snowflake guildId, Snowflake stickerId, StickerBuilder builder);

  /// Deletes [GuildSticker] for [Guild]
  Future<void> deleteGuildSticker(Snowflake guildId, Snowflake stickerId);

  Stream<GuildEvent> fetchGuildEvents(Snowflake guildId, {bool withUserCount = false});

  Future<GuildEvent> createGuildEvent(Snowflake guildId, GuildEventBuilder builder);

  Future<GuildEvent> fetchGuildEvent(Snowflake guildId, Snowflake guildEventId);

  Future<GuildEvent> editGuildEvent(Snowflake guildId, Snowflake guildEventId, GuildEventBuilder builder);

  Future<void> deleteGuildEvent(Snowflake guildId, Snowflake guildEventId);

  Stream<GuildEventUser> fetchGuildEventUsers(Snowflake guildId, Snowflake guildEventId,
      {int limit = 100, bool withMember = false, Snowflake? before, Snowflake? after});

  Future<IThreadChannel> startForumThread(Snowflake channelId, ForumThreadBuilder builder);

  Stream<IAutoModerationRule> fetchAutoModerationRules(Snowflake guildId);

  Future<IAutoModerationRule> fetchAutoModerationRule(Snowflake guildId, Snowflake ruleId);

  Future<IAutoModerationRule> createAutoModerationRule(Snowflake guildId, AutoModerationRuleBuilder builder, {String? auditReason});

  Future<IAutoModerationRule> editAutoModerationRule(Snowflake guildId, Snowflake ruleId, AutoModerationRuleBuilder builder, {String? auditReason});

  Future<void> deleteAutoModerationRule(Snowflake guildId, Snowflake ruleId, {String? auditReason});
}

class HttpEndpoints implements IHttpEndpoints {
  late final HttpHandler httpHandler;
  final INyxx client;

  /// Creates an instance of [HttpEndpoints]
  HttpEndpoints(this.client) {
    httpHandler = client.httpHandler;
  }

  Future<HttpResponseSuccess> executeSafe(HttpRequest request) async {
    final response = await httpHandler.execute(request);

    if (response is! HttpResponseSuccess) {
      return Future.error(response, StackTrace.current);
    }

    return response;
  }

  @override
  String getApplicationInviteUrl(Snowflake applicationId, [int? permissions]) {
    var baseLink = "https://${Constants.host}/oauth2/authorize?client_id=${applicationId.toString()}&scope=bot%20applications.commands";

    if (permissions != null) {
      baseLink += "&permissions=$permissions";
    }

    return baseLink;
  }

  @override
  String getGuildWidgetUrl(Snowflake guildId, [String style = "shield"]) => "https://cdn.${Constants.cdnHost}/guilds/$guildId/widget.png?style=$style";

  @override
  Future<GuildEmoji> editGuildEmoji(Snowflake guildId, Snowflake emojiId, {String? name, List<Snowflake>? roles, AttachmentBuilder? avatarAttachment}) async {
    if (name == null && roles == null) {
      return throw ArgumentError("Both name and roles fields cannot be null");
    }

    final body = <String, dynamic>{
      if (name != null) "name": name,
      if (roles != null) "roles": roles.map((r) => r.toString()).toList(),
      if (avatarAttachment != null) "avatar": avatarAttachment.getBase64()
    };

    final response = await executeSafe(BasicRequest(
        HttpRoute()
          ..guilds(id: guildId.toString())
          ..emojis(id: emojiId.toString()),
        method: "PATCH",
        body: body));

    return GuildEmoji(client, response.jsonBody as RawApiMap, guildId);
  }

  @override
  Future<void> deleteGuildEmoji(Snowflake guildId, Snowflake emojiId) async => executeSafe(BasicRequest(
      HttpRoute()
        ..guilds(id: guildId.toString())
        ..emojis(id: emojiId.toString()),
      method: "DELETE"));

  @override
  Future<Role> editRole(Snowflake guildId, Snowflake roleId, RoleBuilder role, {String? auditReason}) async {
    final response = await executeSafe(BasicRequest(
        HttpRoute()
          ..guilds(id: guildId.toString())
          ..roles(id: roleId.toString()),
        method: "PATCH",
        body: role.build(),
        auditLog: auditReason));

    return Role(client, response.jsonBody as RawApiMap, guildId);
  }

  @override
  Future<IThreadChannel> startForumThread(Snowflake channelId, ForumThreadBuilder builder) async {
    final response = await executeSafe(
      BasicRequest(
        HttpRoute()
          ..channels(id: channelId.toString())
          ..threads(),
        method: "POST",
        body: builder.build(),
      ),
    );

    return ThreadChannel(client, response.jsonBody as RawApiMap);
  }

  @override
  Future<void> deleteRole(Snowflake guildId, Snowflake roleId, {String? auditReason}) async => executeSafe(BasicRequest(
      HttpRoute()
        ..guilds(id: guildId.toString())
        ..roles(id: roleId.toString()),
      method: "DELETE",
      auditLog: auditReason));

  @override
  Future<void> addRoleToUser(Snowflake guildId, Snowflake roleId, Snowflake userId, {String? auditReason}) async => executeSafe(BasicRequest(
      HttpRoute()
        ..guilds(id: guildId.toString())
        ..members(id: userId.toString())
        ..roles(id: roleId.toString()),
      method: "PUT",
      auditLog: auditReason));

  @override
  Future<IGuild> fetchGuild(Snowflake guildId, {bool? withCounts = true}) async {
    final response =
        await executeSafe(BasicRequest(HttpRoute()..guilds(id: guildId.toString()), queryParams: {"with_counts": (withCounts ?? true).toString()}));

    return Guild(client, response.jsonBody as RawApiMap);
  }

  @override
  Future<T> fetchChannel<T>(Snowflake id) async {
    final response = await executeSafe(BasicRequest(HttpRoute()..channels(id: id.toString())));

    final raw = response.jsonBody as RawApiMap;
    return Channel.deserialize(client, raw) as T;
  }

  @override
  Future<IBaseGuildEmoji> fetchGuildEmoji(Snowflake guildId, Snowflake emojiId) async {
    final response = await executeSafe(BasicRequest(HttpRoute()
      ..guilds(id: guildId.toString())
      ..emojis(id: emojiId.toString())));

    return GuildEmoji(client, response.jsonBody as RawApiMap, guildId);
  }

  @override
  Future<IGuildWelcomeScreen> fetchGuildWelcomeScreen(Snowflake guildId) async {
    final response = await executeSafe(BasicRequest(
      HttpRoute()
        ..guilds(id: guildId.toString())
        ..welcomeScreen(),
    ));

    return GuildWelcomeScreen(response.jsonBody as RawApiMap, client);
  }

  @override
  Future<IBaseGuildEmoji> createEmoji(Snowflake guildId, String name, {List<SnowflakeEntity>? roles, AttachmentBuilder? emojiAttachment}) async {
    final body = <String, dynamic>{
      "name": name,
      if (roles != null) "roles": roles.map((r) => r.id.toString()).toList(),
      if (emojiAttachment != null) "image": emojiAttachment.getBase64()
    };

    final response = await executeSafe(BasicRequest(
        HttpRoute()
          ..guilds(id: guildId.toString())
          ..emojis(),
        method: "POST",
        body: body));

    return GuildEmoji(client, response.jsonBody as RawApiMap, guildId);
  }

  @override
  Future<IUser> fetchEmojiCreator(Snowflake guildId, Snowflake emojiId) async {
    final response = await executeSafe(BasicRequest(HttpRoute()
      ..guilds(id: guildId.toString())
      ..emojis(id: emojiId.toString())));

    if (response.jsonBody["managed"] as bool) {
      throw ArgumentError("Emoji is managed");
    }

    if (response.jsonBody["user"] == null) {
      throw ArgumentError("Could not find user creator, make sure you have the correct permissions");
    }

<<<<<<< HEAD
      final user = User(client, response.jsonBody["user"] as RawApiMap);

      if (client.cacheOptions.userCachePolicyLocation.http) {
        return client.users.putIfAbsent(user.id, () => user);
      }

      return user;
=======
    final user = User(client, response.jsonBody["user"] as RawApiMap);

    if (client.cacheOptions.userCachePolicyLocation.http) {
      return client.users.putIfAbsent(user.id, () => user);
>>>>>>> 19e6f271
    }

    return user;
  }

  @override
  Future<int> guildPruneCount(Snowflake guildId, int days, {Iterable<Snowflake>? includeRoles}) async {
    final response = await executeSafe(BasicRequest(
        HttpRoute()
          ..guilds(id: guildId.toString())
          ..prune(),
        queryParams: {"days": days.toString(), if (includeRoles != null) "include_roles": includeRoles.map((e) => e.id.toString())}));

    return response.jsonBody["pruned"] as int;
  }

  @override
  Future<int> guildPrune(Snowflake guildId, int days, {Iterable<Snowflake>? includeRoles, String? auditReason}) async {
    final response = await executeSafe(BasicRequest(
        HttpRoute()
          ..guilds(id: guildId.toString())
          ..prune(),
        method: "POST",
        auditLog: auditReason,
        queryParams: {"days": days.toString()},
        body: {if (includeRoles != null) "include_roles": includeRoles.map((e) => e.id.toString())}));

    return response.jsonBody["pruned"] as int;
  }

  @override
  Stream<IBan> getGuildBans(Snowflake guildId, {int limit = 1000, Snowflake? before, Snowflake? after}) async* {
    final response = await executeSafe(BasicRequest(
      HttpRoute()
        ..guilds(id: guildId.toString())
        ..bans(),
      queryParams: {
        "limit": limit,
        if (before != null) "before": before,
        if (after != null) "after": after,
      },
    ));

    for (final obj in response.jsonBody) {
      yield Ban(obj as RawApiMap, client);
    }
  }

  @override
  Future<void> modifyCurrentMember(Snowflake guildId, {String? nick}) async => executeSafe(BasicRequest(
      HttpRoute()
        ..guilds(id: guildId.toString())
        ..members(id: "@me")
        ..nick(),
      method: "PATCH",
      body: {if (nick != null) "nick": nick}));

  @override
  Future<IBan> getGuildBan(Snowflake guildId, Snowflake bannedUserId) async {
    final response = await executeSafe(BasicRequest(HttpRoute()
      ..guilds(id: guildId.toString())
      ..bans(id: bannedUserId.toString())));

    return Ban(response.jsonBody as RawApiMap, client);
  }

  @override
  Future<IGuild> changeGuildOwner(Snowflake guildId, SnowflakeEntity member, {String? auditReason}) async {
    final response = await executeSafe(BasicRequest(
      HttpRoute()..guilds(id: guildId.toString()),
      method: "PATCH",
      auditLog: auditReason,
      body: {
        "owner_id": member.id.toString(),
      },
    ));

    return Guild(client, response.jsonBody as RawApiMap);
  }

  @override
  Future<void> leaveGuild(Snowflake guildId) async => executeSafe(BasicRequest(
      HttpRoute()
        ..users(id: "@me")
        ..guilds(id: guildId.toString()),
      method: "DELETE"));

  @override
  Future<IGuild> createGuild(GuildBuilder builder) async {
    final response = await executeSafe(BasicRequest(HttpRoute()..guilds(), method: "POST", body: builder.build()));

    final guild = Guild(client, response.jsonBody as RawApiMap);
    client.guilds[guild.id] = guild;
    return guild;
  }

  @override
  Stream<IInvite> fetchGuildInvites(Snowflake guildId) async* {
    final response = await executeSafe(BasicRequest(
      HttpRoute()
        ..guilds(id: guildId.toString())
        ..invites(),
    ));

    for (final raw in response.jsonBody) {
      yield Invite(raw as RawApiMap, client);
    }
  }

  @override
  Future<IInvite> createVoiceActivityInvite(Snowflake activityId, Snowflake channelId, {int? maxAge, int? maxUses}) async {
    final response = await executeSafe(BasicRequest(
        HttpRoute()
          ..channels(id: channelId.toString())
          ..invites(),
        method: "POST",
        body: {
          "max_age": maxAge ?? 0,
          "max_uses": maxUses ?? 0,
          "target_application_id": activityId.toString(),
          "target_type": 2,
        }));

    return Invite(response.jsonBody as RawApiMap, client);
  }

  @override
  Future<IAuditLog> fetchAuditLogs(Snowflake guildId, {Snowflake? userId, AuditLogEntryType? auditType, Snowflake? before, int? limit}) async {
    final queryParams = <String, dynamic>{
      if (userId != null) "user_id": userId.toString(),
      if (auditType != null) "action_type": auditType.value.toString(),
      if (before != null) "before": before.toString(),
      if (limit != null) "limit": limit.toString()
    };

    final response = await executeSafe(BasicRequest(
        HttpRoute()
          ..guilds(id: guildId.toString())
          ..auditlogs(),
        queryParams: queryParams));

    return AuditLog(response.jsonBody as RawApiMap, client);
  }

  @override
  Future<IRole> createGuildRole(Snowflake guildId, RoleBuilder roleBuilder, {String? auditReason}) async {
    final response = await executeSafe(BasicRequest(
        HttpRoute()
          ..guilds(id: guildId.toString())
          ..roles(),
        method: "POST",
        auditLog: auditReason,
        body: roleBuilder.build()));

    return Role(client, response.jsonBody as RawApiMap, guildId);
  }

  @override
  Stream<IVoiceRegion> fetchGuildVoiceRegions(Snowflake guildId) async* {
    final response = await executeSafe(BasicRequest(
      HttpRoute()
        ..guilds(id: guildId.toString())
        ..regions(),
    ));

    for (final raw in response.jsonBody) {
      yield VoiceRegion(raw as RawApiMap);
    }
  }

  @override
  Future<void> moveGuildChannel(Snowflake guildId, Snowflake channelId, int position, {String? auditReason}) async => executeSafe(BasicRequest(
      HttpRoute()
        ..guilds(id: guildId.toString())
        ..channels(),
      method: "PATCH",
      auditLog: auditReason,
      body: {"id": channelId.toString(), "position": position}));

  @override
  Future<void> guildBan(Snowflake guildId, Snowflake userId, {int deleteMessageDays = 0, String? auditReason}) async => executeSafe(BasicRequest(
      HttpRoute()
        ..guilds(id: guildId.toString())
        ..bans(id: userId.toString()),
      method: "PUT",
      auditLog: auditReason,
      body: {"delete-message-days": deleteMessageDays}));

  @override
  Future<void> guildKick(Snowflake guildId, Snowflake userId, {String? auditReason}) async => executeSafe(BasicRequest(
      HttpRoute()
        ..guilds(id: guildId.toString())
        ..members(id: userId.toString()),
      method: "DELETE",
      auditLog: auditReason));

  @override
  Future<void> guildUnban(Snowflake guildId, Snowflake userId) async => executeSafe(BasicRequest(
      HttpRoute()
        ..guilds(id: guildId.toString())
        ..bans(id: userId.toString()),
      method: "DELETE"));

  @override
  Future<IGuild> editGuild(Snowflake guildId, GuildBuilder builder, {String? auditReason}) async {
    final response =
        await executeSafe(BasicRequest(HttpRoute()..guilds(id: guildId.toString()), method: "PATCH", auditLog: auditReason, body: builder.build()));

    return Guild(client, response.jsonBody as RawApiMap);
  }

  @override
  Future<IMember> fetchGuildMember(Snowflake guildId, Snowflake memberId) async {
    final response = await executeSafe(BasicRequest(HttpRoute()
      ..guilds(id: guildId.toString())
      ..members(id: memberId.toString())));

    final member = Member(client, response.jsonBody as RawApiMap, guildId);

    if (client.cacheOptions.memberCachePolicyLocation.http && client.cacheOptions.memberCachePolicy.canCache(member)) {
      member.guild.getFromCache()?.members[member.id] = member;
    }

    return member;
  }

  @override
  Stream<IMember> fetchGuildMembers(Snowflake guildId, {int limit = 1, Snowflake? after}) async* {
    final response = await executeSafe(BasicRequest(
      HttpRoute()
        ..guilds(id: guildId.toString())
        ..members(),
      queryParams: {"limit": limit.toString(), if (after != null) "after": after.toString()},
    ));

    for (final rawMember in response.jsonBody as RawApiList) {
      final member = Member(client, rawMember as RawApiMap, guildId);

      if (client.cacheOptions.memberCachePolicyLocation.http && client.cacheOptions.memberCachePolicy.canCache(member)) {
        member.guild.getFromCache()?.members[member.id] = member;
      }

      yield member;
    }
  }

  @override
  Stream<IMember> searchGuildMembers(Snowflake guildId, String query, {int limit = 1}) async* {
    if (query.isEmpty) {
      throw ArgumentError("`query` parameter cannot be empty. If you want to request all members use `fetchGuildMembers`");
    }

    final response = await executeSafe(BasicRequest(
      HttpRoute()
        ..guilds(id: guildId.toString())
        ..members()
        ..search(),
      queryParams: {"query": query, "limit": limit.toString()},
    ));

    for (final RawApiMap memberData in response.jsonBody) {
      final member = Member(client, memberData, guildId);

      if (client.cacheOptions.memberCachePolicyLocation.http && client.cacheOptions.memberCachePolicy.canCache(member)) {
        member.guild.getFromCache()?.members[member.id] = member;
      }

      yield member;
    }
  }

  @override
  Stream<IWebhook> fetchChannelWebhooks(Snowflake channelId) async* {
    final response = await executeSafe(BasicRequest(
      HttpRoute()
        ..channels(id: channelId.toString())
        ..webhooks(),
    ));

    for (final raw in response.jsonBody) {
      yield Webhook(raw as RawApiMap, client);
    }
  }

  @override
  Future<void> deleteGuild(Snowflake guildId) async => executeSafe(BasicRequest(HttpRoute()..guilds(id: guildId.toString()), method: "DELETE"));

  @override
  Stream<IRole> fetchGuildRoles(Snowflake guildId) async* {
    final response = await executeSafe(BasicRequest(
      HttpRoute()
        ..guilds(id: guildId.toString())
        ..roles(),
    ));

    for (final rawRole in response.jsonBody) {
      yield Role(client, rawRole as RawApiMap, guildId);
    }
  }

  @override
  Future<IUser> fetchUser(Snowflake userId) async {
    final response = await executeSafe(BasicRequest(HttpRoute()..users(id: userId.toString())));

    final user = User(client, (response as HttpResponseSuccess).jsonBody as RawApiMap);

    if (client.cacheOptions.userCachePolicyLocation.http) {
      client.users[user.id] = user;
    }

    return user;
  }

  @override
  Future<void> editGuildMember(Snowflake guildId, Snowflake memberId, {required MemberBuilder builder, String? auditReason}) {
    return executeSafe(BasicRequest(
        HttpRoute()
          ..guilds(id: guildId.toString())
          ..members(id: memberId.toString()),
        method: "PATCH",
        auditLog: auditReason,
        body: builder));
  }

  @override
  Future<void> removeRoleFromUser(Snowflake guildId, Snowflake roleId, Snowflake userId, {String? auditReason}) async => executeSafe(BasicRequest(
      HttpRoute()
        ..guilds(id: guildId.toString())
        ..members(id: userId.toString())
        ..roles(id: roleId.toString()),
      method: "DELETE",
      auditLog: auditReason));

  @override
  Stream<IInviteWithMeta> fetchChannelInvites(Snowflake channelId) async* {
    final response = await executeSafe(BasicRequest(
      HttpRoute()
        ..channels(id: channelId.toString())
        ..invites(),
    ));

    final bodyValues = response.jsonBody.values.first;

    for (final val in bodyValues as Iterable<RawApiMap>) {
      yield InviteWithMeta(val, client);
    }
  }

  @override
  Future<void> editChannelPermissions(Snowflake channelId, PermissionsBuilder perms, SnowflakeEntity entity, {String? auditReason}) async {
    await executeSafe(BasicRequest(
        HttpRoute()
          ..channels(id: channelId.toString())
          ..permissions(id: entity.id.toString()),
        method: "PUT",
        body: {"type": entity is IRole ? 0 : 1, ...perms.build()},
        auditLog: auditReason));
  }

  @override
  Future<void> editChannelPermissionOverrides(Snowflake channelId, PermissionOverrideBuilder permissionBuilder, {String? auditReason}) async {
    await executeSafe(BasicRequest(
        HttpRoute()
          ..channels(id: channelId.toString())
          ..permissions(id: permissionBuilder.id.toString()),
        method: "PUT",
        body: permissionBuilder.build(),
        auditLog: auditReason));
  }

  @override
  Future<void> deleteChannelPermission(Snowflake channelId, SnowflakeEntity id, {String? auditReason}) async => executeSafe(BasicRequest(
      HttpRoute()
        ..channels(id: channelId.toString())
        ..permissions(id: id.toString()),
      method: "PUT",
      auditLog: auditReason));

  @override
  Future<IInviteWithMeta> createInvite(Snowflake channelId, {int? maxAge, int? maxUses, bool? temporary, bool? unique, String? auditReason}) async {
    final body = {
      if (maxAge != null) "max_age": maxAge,
      if (maxUses != null) "max_uses": maxUses,
      if (temporary != null) "temporary": temporary,
      if (unique != null) "unique": unique,
    };

    final response = await executeSafe(BasicRequest(
        HttpRoute()
          ..channels(id: channelId.toString())
          ..invites(),
        method: "POST",
        body: body,
        auditLog: auditReason));

    return InviteWithMeta(response.jsonBody as RawApiMap, client);
  }

  @override
  Future<IMessage> sendMessage(Snowflake channelId, MessageBuilder builder) async {
    if (!builder.canBeUsedAsNewMessage()) {
      throw ArgumentError("Cannot sent message when MessageBuilder doesn't have set either content, embed or files");
    }

    HttpResponseSuccess response;
    if (builder.hasFiles()) {
      response = await executeSafe(MultipartRequest(
          HttpRoute()
            ..channels(id: channelId.toString())
            ..messages(),
          builder.getMappedFiles().toList(),
          method: "POST",
          fields: builder.build(client.options.allowedMentions)));
    } else {
      response = await executeSafe(BasicRequest(
          HttpRoute()
            ..channels(id: channelId.toString())
            ..messages(),
          body: builder.build(client.options.allowedMentions),
          method: "POST"));
    }

    return Message(client, response.jsonBody as RawApiMap);
  }

  @override
  Future<IMessage> fetchMessage(Snowflake channelId, Snowflake messageId) async {
    final response = await executeSafe(BasicRequest(HttpRoute()
      ..channels(id: channelId.toString())
      ..messages(id: messageId.toString())));

    return Message(client, response.jsonBody as RawApiMap);
  }

  @override
  Future<void> bulkRemoveMessages(Snowflake channelId, Iterable<SnowflakeEntity> messagesIds) async {
    await for (final chunk in messagesIds.toList().chunk(90)) {
      await executeSafe(BasicRequest(
          HttpRoute()
            ..channels(id: channelId.toString())
            ..messages()
            ..bulkdelete(),
          method: "POST",
          body: {"messages": chunk.map((f) => f.id.toString()).toList()}));
    }
  }

  @override
  Stream<IMessage> downloadMessages(Snowflake channelId, {int limit = 50, Snowflake? after, Snowflake? before, Snowflake? around}) async* {
    final queryParams = {
      "limit": limit.toString(),
      if (after != null) "after": after.toString(),
      if (before != null) "before": before.toString(),
      if (around != null) "around": around.toString()
    };

    final response = await executeSafe(BasicRequest(
      HttpRoute()
        ..channels(id: channelId.toString())
        ..messages(),
      queryParams: queryParams,
    ));

    for (final val in response.jsonBody) {
      yield Message(client, val as RawApiMap);
    }
  }

  @override
  Future<T> editGuildChannel<T extends IGuildChannel>(Snowflake channelId, ChannelBuilder builder, {String? auditReason}) async {
    final response =
        await executeSafe(BasicRequest(HttpRoute()..channels(id: channelId.toString()), method: "PATCH", body: builder.build(), auditLog: auditReason));

    return Channel.deserialize(client, response.jsonBody as RawApiMap) as T;
  }

  @override
  Future<IWebhook> createWebhook(Snowflake channelId, String name, {AttachmentBuilder? avatarAttachment, String? auditReason}) async {
    if (name.isEmpty || name.length > 80) {
      throw ArgumentError("Webhook name cannot be shorter than 1 character and longer than 80 characters");
    }

    final body = <String, dynamic>{
      "name": name,
      if (avatarAttachment != null) "avatar": avatarAttachment.getBase64(),
    };

    final response = await executeSafe(BasicRequest(
        HttpRoute()
          ..channels(id: channelId.toString())
          ..webhooks(),
        method: "POST",
        body: body,
        auditLog: auditReason));

    return Webhook(response.jsonBody as RawApiMap, client);
  }

  @override
  Stream<IMessage> fetchPinnedMessages(Snowflake channelId) async* {
    final response = await executeSafe(BasicRequest(
      HttpRoute()
        ..channels(id: channelId.toString())
        ..pins(),
    ));

    for (final val in response.jsonBody as RawApiList) {
      yield Message(client, val as RawApiMap);
    }
  }

  @override
  Future<void> triggerTyping(Snowflake channelId) => executeSafe(BasicRequest(
      HttpRoute()
        ..channels(id: channelId.toString())
        ..typing(),
      method: "POST"));

  @override
  Future<void> crossPostGuildMessage(Snowflake channelId, Snowflake messageId) async => executeSafe(BasicRequest(
      HttpRoute()
        ..channels(id: channelId.toString())
        ..messages(id: messageId.toString())
        ..crosspost(),
      method: "POST"));

  @override
  Future<IThreadPreviewChannel> createThreadWithMessage(Snowflake channelId, Snowflake messageId, ThreadBuilder builder) async {
    final response = await executeSafe(
      BasicRequest(
        HttpRoute()
          ..channels(id: channelId.toString())
          ..messages(id: messageId.toString())
          ..threads(),
        method: "POST",
        body: builder.build(),
      ),
    );

    return ThreadPreviewChannel(client, response.jsonBody as RawApiMap);
  }

  @override
  Future<IThreadPreviewChannel> createThread(Snowflake channelId, ThreadBuilder builder) async {
    final response = await executeSafe(
      BasicRequest(
        HttpRoute()
          ..channels(id: channelId.toString())
          ..threads(),
        method: "POST",
        body: builder.build(),
      ),
    );

    return ThreadPreviewChannel(client, response.jsonBody as RawApiMap);
  }

  @override
  Stream<IThreadMember> fetchThreadMembers(Snowflake channelId, Snowflake guildId) async* {
    final response = await executeSafe(BasicRequest(HttpRoute()
      ..channels(id: channelId.toString())
      ..threadMembers()));

    final guild = GuildCacheable(client, guildId);

    for (final rawThreadMember in response.jsonBody as RawApiList) {
      yield ThreadMember(client, rawThreadMember as RawApiMap, guild);
    }
  }

  @override
  Future<IMessage> suppressMessageEmbeds(Snowflake channelId, Snowflake messageId) async {
    final body = <String, dynamic>{"flags": 1 << 2};

    final response = await executeSafe(BasicRequest(
        HttpRoute()
          ..channels(id: channelId.toString())
          ..messages(id: messageId.toString()),
        method: "PATCH",
        body: body));

    return Message(client, response.jsonBody as RawApiMap);
  }

  @override
  Future<IMessage> editMessage(Snowflake channelId, Snowflake messageId, MessageBuilder builder) async {
    if (!builder.canBeUsedAsNewMessage()) {
      throw ArgumentError("Cannot edit a message to have neither content nor embeds");
    }

    HttpResponseSuccess response;
    if (builder.hasFiles()) {
      response = await executeSafe(MultipartRequest(
          HttpRoute()
            ..channels(id: channelId.toString())
            ..messages(id: messageId.toString()),
          builder.getMappedFiles().toList(),
          method: "PATCH",
          fields: builder.build(client.options.allowedMentions)));
    } else {
      response = await executeSafe(BasicRequest(
          HttpRoute()
            ..channels(id: channelId.toString())
            ..messages(id: messageId.toString()),
          body: builder.build(client.options.allowedMentions),
          method: "PATCH"));
    }

    return Message(client, response.jsonBody as RawApiMap);
  }

  @override
  Future<IMessage> editWebhookMessage(Snowflake webhookId, Snowflake messageId, MessageBuilder builder, {String? token, Snowflake? threadId}) async {
    HttpResponseSuccess response;
    if (builder.hasFiles()) {
      response = await executeSafe(MultipartRequest(
          HttpRoute()
            ..webhooks(id: webhookId.toString(), token: token?.toString())
            ..messages(id: messageId.toString()),
          builder.getMappedFiles().toList(),
          method: "PATCH",
          fields: builder.build(client.options.allowedMentions),
          queryParams: {if (threadId != null) 'thread_id': threadId}));
    } else {
      response = await executeSafe(BasicRequest(
          HttpRoute()
            ..webhooks(id: webhookId.toString(), token: token?.toString())
            ..messages(id: messageId.toString()),
          body: builder.build(client.options.allowedMentions),
          method: "PATCH",
          queryParams: {if (threadId != null) 'thread_id': threadId}));
    }

    return Message(client, response.jsonBody as RawApiMap);
  }

  @override
  Future<void> createMessageReaction(Snowflake channelId, Snowflake messageId, IEmoji emoji) => executeSafe(BasicRequest(
      HttpRoute()
        ..channels(id: channelId.toString())
        ..messages(id: messageId.toString())
        ..reactions(emoji: emoji.encodeForAPI(), userId: "@me"),
      method: "PUT"));

  @override
  Future<void> deleteMessageReaction(Snowflake channelId, Snowflake messageId, IEmoji emoji) => executeSafe(BasicRequest(
      HttpRoute()
        ..channels(id: channelId.toString())
        ..messages(id: messageId.toString())
        ..reactions(emoji: emoji.encodeForAPI(), userId: "@me"),
      method: "DELETE"));

  @override
  Future<void> deleteMessageUserReaction(Snowflake channelId, Snowflake messageId, IEmoji emoji, Snowflake userId) => executeSafe(BasicRequest(
      HttpRoute()
        ..channels(id: channelId.toString())
        ..messages(id: messageId.toString())
        ..reactions(emoji: emoji.encodeForAPI(), userId: userId.toString()),
      method: "DELETE"));

  @override
  Future<void> deleteMessageAllReactions(Snowflake channelId, Snowflake messageId) => executeSafe(BasicRequest(
      HttpRoute()
        ..channels(id: channelId.toString())
        ..messages(id: messageId.toString())
        ..reactions(),
      method: "DELETE"));

  @override
  Stream<IUser> fetchMessageReactionUsers(
    Snowflake channelId,
    Snowflake messageId,
    IEmoji emoji, {
    Snowflake? after,
    int? limit,
  }) async* {
    final response = await executeSafe(BasicRequest(
      HttpRoute()
        ..channels(id: channelId.toString())
        ..messages(id: messageId.toString())
        ..reactions(emoji: emoji.encodeForAPI()),
      queryParams: {
        if (after != null) "after": after.toString(),
        if (limit != null) "limit": limit,
      },
    ));

    for (final rawUser in (response.jsonBody as RawApiList).cast<RawApiMap>()) {
      yield User(client, rawUser);
    }
  }

  @override
  Future<void> deleteMessageReactions(Snowflake channelId, Snowflake messageId, IEmoji emoji) => executeSafe(BasicRequest(
        HttpRoute()
          ..channels(id: channelId.toString())
          ..messages(id: messageId.toString())
          ..reactions(emoji: emoji.encodeForAPI()),
        method: "DELETE",
      ));

  @override
  Future<void> deleteMessage(Snowflake channelId, Snowflake messageId, {String? auditReason}) => executeSafe(BasicRequest(
      HttpRoute()
        ..channels(id: channelId.toString())
        ..messages(id: messageId.toString()),
      method: "DELETE",
      auditLog: auditReason));

  @override
  Future<void> deleteWebhookMessage(Snowflake webhookId, Snowflake messageId, {String? auditReason, String? token, Snowflake? threadId}) =>
      executeSafe(BasicRequest(
          HttpRoute()
            ..webhooks(id: webhookId.toString(), token: token?.toString())
            ..messages(id: messageId.toString()),
          method: "DELETE",
          auditLog: auditReason,
          queryParams: {if (threadId != null) 'thread_id': threadId}));

  @override
  Future<void> pinMessage(Snowflake channelId, Snowflake messageId) => executeSafe(BasicRequest(
      HttpRoute()
        ..channels(id: channelId.toString())
        ..pins(id: messageId.toString()),
      method: "PUT"));

  @override
  Future<void> unpinMessage(Snowflake channelId, Snowflake messageId) => executeSafe(BasicRequest(
      HttpRoute()
        ..channels(id: channelId.toString())
        ..pins(id: messageId.toString()),
      method: "DELETE"));

  @override
  Future<IUser> editSelfUser({String? username, AttachmentBuilder? avatarAttachment}) async {
    final body = <String, dynamic>{
      if (username != null) "username": username,
      if (avatarAttachment != null) "avatar": avatarAttachment.getBase64(),
    };

    final response = await executeSafe(BasicRequest(HttpRoute()..users(id: "@me"), method: "PATCH", body: body));

    return User(client, response.jsonBody as RawApiMap);
  }

  @override
  Future<void> deleteInvite(String code, {String? auditReason}) async =>
      executeSafe(BasicRequest(HttpRoute()..invites(id: code.toString()), method: "DELETE", auditLog: auditReason));

  @override
  Future<void> deleteWebhook(Snowflake id, {String token = "", String? auditReason}) => executeSafe(
      BasicRequest(HttpRoute()..webhooks(id: id.toString(), token: token.toString()), method: "DELETE", auditLog: auditReason, auth: token.isEmpty));

  @override
  Future<IWebhook> editWebhook(Snowflake webhookId,
      {String token = "", String? name, SnowflakeEntity? channel, AttachmentBuilder? avatarAttachment, String? auditReason}) async {
    final body = <String, dynamic>{
      if (name != null) "name": name,
      if (channel != null) "channel_id": channel.id.toString(),
      if (avatarAttachment != null) "avatar": avatarAttachment.getBase64(),
    };

    final response = await executeSafe(BasicRequest(
      HttpRoute()..webhooks(id: webhookId.toString(), token: token.toString()),
      method: "PATCH",
      auditLog: auditReason,
      body: body,
      auth: token.isEmpty,
    ));

    return Webhook(response.jsonBody as RawApiMap, client);
  }

  @override
  Future<IMessage?> executeWebhook(Snowflake webhookId, MessageBuilder builder,
      {String token = "", bool wait = true, String? avatarUrl, String? username, Snowflake? threadId, String? threadName}) async {
    final queryParams = {"wait": wait, if (threadId != null) "thread_id": threadId};

    final body = {
      ...builder.build(client.options.allowedMentions),
      if (avatarUrl != null) "avatar_url": avatarUrl,
      if (username != null) "username": username,
      if (threadName != null) 'thread_name': threadName,
    };

    HttpResponseSuccess response;
    if (builder.files != null && builder.files!.isNotEmpty) {
      response = await executeSafe(MultipartRequest(
        HttpRoute()..webhooks(id: webhookId.toString(), token: token.toString()),
        builder.getMappedFiles().toList(),
        method: "POST",
        fields: body,
        queryParams: queryParams,
      ));
    } else {
      response = await executeSafe(BasicRequest(
        HttpRoute()..webhooks(id: webhookId.toString(), token: token.toString()),
        body: body,
        method: "POST",
        queryParams: queryParams,
        auth: token.isEmpty,
      ));
    }

    if (wait == true) {
      return WebhookMessage(client, response.jsonBody as RawApiMap, webhookId, token, threadId);
    }

    return null;
  }

  @override
  Future<IWebhook> fetchWebhook(Snowflake id, {String token = ""}) async {
    final response = await executeSafe(BasicRequest(HttpRoute()..webhooks(id: id.toString(), token: token.toString()), auth: token.isEmpty));

    return Webhook(response.jsonBody as RawApiMap, client);
  }

  @override
  Future<IInvite> fetchInvite(String code) async {
    final response = await executeSafe(BasicRequest(HttpRoute()..invites(id: code)));

    return Invite(response.jsonBody as RawApiMap, client);
  }

  @override
  Future<IDMChannel> createDMChannel(Snowflake userId) async {
    final response = await executeSafe(BasicRequest(
      HttpRoute()
        ..users(id: "@me")
        ..channels(),
      method: "POST",
      body: {
        "recipient_id": userId.toString(),
      },
    ));

    return DMChannel(client, response.jsonBody as RawApiMap);
  }

  @override
  Future<HttpResponse> sendRawRequest(covariant HttpRoute route, String method,
      {dynamic body,
      Map<String, dynamic>? headers,
      List<AttachmentBuilder> files = const [],
      Map<String, dynamic>? queryParams,
      bool auth = false,
      bool rateLimit = true}) async {
    if (files.isNotEmpty) {
      return executeSafe(MultipartRequest(
        route,
        mapMessageBuilderAttachments(files).toList(),
        method: method,
        fields: body,
        queryParams: queryParams,
        globalRateLimit: rateLimit,
        auth: auth,
      ));
    } else {
      return executeSafe(BasicRequest(
        route,
        body: body,
        method: method,
        queryParams: queryParams,
        globalRateLimit: rateLimit,
        auth: auth,
      ));
    }
  }

  Future<HttpResponse> getGatewayBot() => executeSafe(BasicRequest(HttpRoute()
    ..gateway()
    ..bot()));

  Future<HttpResponse> getMeApplication() => executeSafe(BasicRequest(HttpRoute()
    ..oauth2()
    ..applications(id: "@me")));

  @override
  Future<IGuildPreview> fetchGuildPreview(Snowflake guildId) async {
    final response = await executeSafe(BasicRequest(HttpRoute()
      ..guilds(id: guildId.toString())
      ..preview()));

    return GuildPreview(client, response.jsonBody as RawApiMap);
  }

  @override
  Future<IChannel> createGuildChannel(Snowflake guildId, ChannelBuilder channelBuilder) async {
    final response = await executeSafe(BasicRequest(
        HttpRoute()
          ..guilds(id: guildId.toString())
          ..channels(),
        method: "POST",
        body: channelBuilder.build()));

    return Channel.deserialize(client, response.jsonBody as RawApiMap);
  }

  @override
  Future<void> deleteChannel(Snowflake channelId) async {
    await executeSafe(BasicRequest(HttpRoute()..channels(id: channelId.toString()), method: "DELETE"));
  }

  @override
  Future<IStageChannelInstance> createStageChannelInstance(Snowflake channelId, String topic, {StageChannelInstancePrivacyLevel? privacyLevel}) async {
    final body = {"topic": topic, "channel_id": channelId.toString(), if (privacyLevel != null) "privacy_level": privacyLevel.value};

    final response = await executeSafe(BasicRequest(HttpRoute()..stageinstances(), method: "POST", body: body));

    return StageChannelInstance(client, response.jsonBody as RawApiMap);
  }

  @override
  Future<void> deleteStageChannelInstance(Snowflake channelId) async {
    await executeSafe(BasicRequest(HttpRoute()..stageinstances(id: channelId.toString()), method: "DELETE"));
  }

  @override
  Future<IStageChannelInstance> getStageChannelInstance(Snowflake channelId) async {
    final response = await executeSafe(BasicRequest(HttpRoute()..stageinstances(id: channelId.toString())));

    return StageChannelInstance(client, response.jsonBody as RawApiMap);
  }

  @override
  Future<IStageChannelInstance> updateStageChannelInstance(Snowflake channelId, String topic, {StageChannelInstancePrivacyLevel? privacyLevel}) async {
    final body = {"topic": topic, if (privacyLevel != null) "privacy_level": privacyLevel.value};

    final response = await executeSafe(BasicRequest(HttpRoute()..stageinstances(id: channelId.toString()), method: "POST", body: body));

    return StageChannelInstance(client, response.jsonBody as RawApiMap);
  }

  @override
  Future<void> addThreadMember(Snowflake channelId, Snowflake userId) async {
    await executeSafe(BasicRequest(
      HttpRoute()
        ..channels(id: channelId.toString())
        ..threadMembers(id: userId.toString()),
      method: "PUT",
    ));
  }

  @override
  Future<IThreadListResultWrapper> fetchJoinedPrivateArchivedThreads(Snowflake channelId, {DateTime? before, int? limit}) async {
    final response = await executeSafe(BasicRequest(
        HttpRoute()
          ..channels(id: channelId.toString())
          ..users(id: "@me")
          ..threads()
          ..archived()
          ..private(),
        queryParams: {if (before != null) "before": before.toIso8601String(), if (limit != null) "limit": limit}));

    return ThreadListResultWrapper(client, response.jsonBody as RawApiMap);
  }

  @override
  Future<IThreadListResultWrapper> fetchPrivateArchivedThreads(Snowflake channelId, {DateTime? before, int? limit}) async {
    final response = await executeSafe(BasicRequest(
        HttpRoute()
          ..channels(id: channelId.toString())
          ..threads()
          ..archived()
          ..private(),
        queryParams: {if (before != null) "before": before.toIso8601String(), if (limit != null) "limit": limit}));

    return ThreadListResultWrapper(client, response.jsonBody as RawApiMap);
  }

  @override
  Future<IThreadListResultWrapper> fetchPublicArchivedThreads(Snowflake channelId, {DateTime? before, int? limit}) async {
    final response = await executeSafe(BasicRequest(
        HttpRoute()
          ..channels(id: channelId.toString())
          ..threads()
          ..archived()
          ..public(),
        queryParams: {if (before != null) "before": before.toIso8601String(), if (limit != null) "limit": limit}));

    return ThreadListResultWrapper(client, response.jsonBody as RawApiMap);
  }

  @override
  Future<void> joinThread(Snowflake channelId) async {
    await executeSafe(BasicRequest(
      HttpRoute()
        ..channels(id: channelId.toString())
        ..threadMembers(id: "@me"),
      method: "PUT",
    ));
  }

  @override
  Future<void> leaveThread(Snowflake channelId) async {
    await executeSafe(BasicRequest(
      HttpRoute()
        ..channels(id: channelId.toString())
        ..threadMembers(id: "@me"),
      method: "DELETE",
    ));
  }

  @override
  Future<void> removeThreadMember(Snowflake channelId, Snowflake userId) async {
    await executeSafe(BasicRequest(
      HttpRoute()
        ..channels(id: channelId.toString())
        ..threadMembers(id: userId.toString()),
      method: "DELETE",
    ));
  }

  @override
  Future<IGuildSticker> createGuildSticker(Snowflake guildId, StickerBuilder builder) async {
    final response = await executeSafe(MultipartRequest(
        HttpRoute()
          ..guilds(id: guildId.toString())
          ..stickers(),
        [builder.file.getMultipartFile()],
        fields: builder.build(),
        method: "POST"));

    return GuildSticker(response.jsonBody as RawApiMap, client);
  }

  @override
  Future<IGuildSticker> editGuildSticker(Snowflake guildId, Snowflake stickerId, StickerBuilder builder) async {
    final response = await executeSafe(BasicRequest(
        HttpRoute()
          ..guilds(id: guildId.toString())
          ..stickers(id: stickerId.toString()),
        method: "PATCH"));

    return GuildSticker(response.jsonBody as RawApiMap, client);
  }

  @override
  Future<void> deleteGuildSticker(Snowflake guildId, Snowflake stickerId) async {
    await executeSafe(BasicRequest(
      HttpRoute()
        ..guilds(id: guildId.toString())
        ..stickers(id: stickerId.toString()),
      method: "DELETE",
    ));
  }

  @override
  Future<IGuildSticker> fetchGuildSticker(Snowflake guildId, Snowflake stickerId) async {
    final response = await executeSafe(BasicRequest(
      HttpRoute()
        ..guilds(id: guildId.toString())
        ..stickers(id: stickerId.toString()),
    ));

    return GuildSticker(response.jsonBody as RawApiMap, client);
  }

  @override
  Stream<IGuildSticker> fetchGuildStickers(Snowflake guildId) async* {
    final response = await executeSafe(BasicRequest(
      HttpRoute()
        ..guilds(id: guildId.toString())
        ..stickers(),
    ));

    for (final rawSticker in response.jsonBody) {
      yield GuildSticker(rawSticker as RawApiMap, client);
    }
  }

  @override
  Future<IStandardSticker> getSticker(Snowflake id) async {
    final response = await executeSafe(BasicRequest(
      HttpRoute()..stickers(id: id.toString()),
    ));

    return StandardSticker(response.jsonBody as RawApiMap, client);
  }

  @override
  Stream<StickerPack> listNitroStickerPacks() async* {
    final response = await executeSafe(BasicRequest(
      HttpRoute()..stickerpacks(),
    ));

<<<<<<< HEAD
    if (response is HttpResponseError) {
      yield* Stream.error(response);
    }

    for (final rawSticker in (response as HttpResponseSuccess).jsonBody['sticker_packs']) {
=======
    for (final rawSticker in response.jsonBody['sticker_packs']) {
>>>>>>> 19e6f271
      yield StickerPack(rawSticker as RawApiMap, client);
    }
  }

  @override
  Future<IThreadMember> fetchThreadMember(Snowflake channelId, Snowflake guildId, Snowflake memberId) async {
    final result = await executeSafe(BasicRequest(HttpRoute()
      ..channels(id: channelId.toString())
      ..threadMembers(id: memberId.toString())));

    return ThreadMember(client, result.jsonBody as RawApiMap, GuildCacheable(client, guildId));
  }

  @override
  Future<ThreadChannel> editThreadChannel(Snowflake channelId, ThreadBuilder builder, {String? auditReason}) async {
    final response =
        await executeSafe(BasicRequest(HttpRoute()..channels(id: channelId.toString()), method: "PATCH", body: builder.build(), auditLog: auditReason));

    return ThreadChannel(client, response.jsonBody as RawApiMap);
  }

  @override
  Future<GuildEvent> createGuildEvent(Snowflake guildId, GuildEventBuilder builder) async {
    final response = await executeSafe(BasicRequest(
        HttpRoute()
          ..guilds(id: guildId.toString())
          ..scheduledEvents(),
        method: 'POST',
        body: builder.build()));

    final event = GuildEvent(response.jsonBody as RawApiMap, client);
    client.guilds[guildId]?.scheduledEvents[event.id] = event;
    return event;
  }

  @override
  Future<void> deleteGuildEvent(Snowflake guildId, Snowflake guildEventId) => executeSafe(BasicRequest(
      HttpRoute()
        ..guilds(id: guildId.toString())
        ..scheduledEvents(id: guildEventId.toString()),
      method: 'DELETE'));

  @override
  Future<GuildEvent> editGuildEvent(Snowflake guildId, Snowflake guildEventId, GuildEventBuilder builder) async {
    final response = await executeSafe(BasicRequest(
        HttpRoute()
          ..guilds(id: guildId.toString())
          ..scheduledEvents(id: guildEventId.toString()),
        method: 'PATCH',
        body: builder.build()));

    final event = GuildEvent(response.jsonBody as RawApiMap, client);
    client.guilds[guildId]?.scheduledEvents[guildEventId] = event;
    return event;
  }

  @override
  Future<GuildEvent> fetchGuildEvent(Snowflake guildId, Snowflake guildEventId) async {
    final response = await executeSafe(BasicRequest(
      HttpRoute()
        ..guilds(id: guildId.toString())
        ..scheduledEvents(id: guildEventId.toString()),
    ));

    final event = GuildEvent(response.jsonBody as RawApiMap, client);
    client.guilds[guildId]?.scheduledEvents[event.id] = event;
    return event;
  }

  @override
  Stream<GuildEventUser> fetchGuildEventUsers(Snowflake guildId, Snowflake guildEventId,
      {int limit = 100, bool withMember = false, Snowflake? before, Snowflake? after}) async* {
    final response = await executeSafe(BasicRequest(
      HttpRoute()
        ..guilds(id: guildId.toString())
        ..scheduledEvents(id: guildEventId.toString())
        ..users(),
      queryParams: {
        'limit': limit,
        'with_member': withMember,
        if (before != null) 'before': before.toString(),
        if (after != null) 'after': after.toString(),
      },
    ));

    for (final rawGuildEventUser in response.jsonBody as RawApiList) {
      yield GuildEventUser(rawGuildEventUser as RawApiMap, client, guildId);
    }
  }

  @override
  Stream<GuildEvent> fetchGuildEvents(Snowflake guildId, {bool withUserCount = false}) async* {
    final response = await executeSafe(BasicRequest(
        HttpRoute()
          ..guilds(id: guildId.toString())
          ..scheduledEvents(),
        method: 'GET',
        queryParams: {'with_user_count': withUserCount.toString()}));

    for (final rawGuildEvent in response.jsonBody as RawApiList) {
      final event = GuildEvent(rawGuildEvent as RawApiMap, client);
      client.guilds[guildId]?.scheduledEvents[event.id] = event;
      yield event;
    }
  }

  @override
  Stream<IAutoModerationRule> fetchAutoModerationRules(Snowflake guildId) async* {
    final response = await executeSafe(
      BasicRequest(
        HttpRoute()
          ..guilds(id: guildId.toString())
          ..autoModeration()
          ..rules(),
      ),
    );

    for (final rawRule in response.jsonBody as RawApiList) {
      final rule = AutoModerationRule(rawRule as RawApiMap, client);
      client.guilds[guildId]?.autoModerationRules[rule.id] = rule;
      yield rule;
    }
  }

  @override
  Future<IAutoModerationRule> fetchAutoModerationRule(Snowflake guildId, Snowflake ruleId) async {
    final response = await executeSafe(
      BasicRequest(
        HttpRoute()
          ..guilds(id: guildId.toString())
          ..autoModeration()
          ..rules(id: ruleId.toString()),
      ),
    );

    final rule = AutoModerationRule(response.jsonBody as RawApiMap, client);

    client.guilds[guildId]?.autoModerationRules[ruleId] = rule;

    return rule;
  }

  @override
  Future<IAutoModerationRule> createAutoModerationRule(Snowflake guildId, AutoModerationRuleBuilder builder, {String? auditReason}) async {
    final response = await executeSafe(
      BasicRequest(
        HttpRoute()
          ..guilds(id: guildId.toString())
          ..autoModeration()
          ..rules(),
        method: 'POST',
        auditLog: auditReason,
        body: builder.build(),
      ),
    );

    final rule = AutoModerationRule(response.jsonBody as RawApiMap, client);

    client.guilds[guildId]?.autoModerationRules[rule.id] = rule;

    return rule;
  }

  @override
  Future<IAutoModerationRule> editAutoModerationRule(Snowflake guildId, Snowflake ruleId, AutoModerationRuleBuilder builder, {String? auditReason}) async {
    final response = await executeSafe(
      BasicRequest(
        HttpRoute()
          ..guilds(id: guildId.toString())
          ..autoModeration()
          ..rules(id: ruleId.toString()),
        body: builder.build(),
        auditLog: auditReason,
        method: 'PATCH',
      ),
    );

    final rule = AutoModerationRule(response.jsonBody as RawApiMap, client);

    client.guilds[guildId]?.autoModerationRules[ruleId] = rule;

    return rule;
  }

  @override
  Future<void> deleteAutoModerationRule(Snowflake guildId, Snowflake ruleId, {String? auditReason}) async {
    await executeSafe(
      BasicRequest(
        HttpRoute()
          ..guilds(id: guildId.toString())
          ..autoModeration()
          ..rules(id: ruleId.toString()),
        auditLog: auditReason,
        method: 'DELETE',
      ),
    );

    client.guilds[guildId]?.autoModerationRules.remove(ruleId);
  }
}<|MERGE_RESOLUTION|>--- conflicted
+++ resolved
@@ -579,20 +579,10 @@
       throw ArgumentError("Could not find user creator, make sure you have the correct permissions");
     }
 
-<<<<<<< HEAD
-      final user = User(client, response.jsonBody["user"] as RawApiMap);
-
-      if (client.cacheOptions.userCachePolicyLocation.http) {
-        return client.users.putIfAbsent(user.id, () => user);
-      }
-
-      return user;
-=======
     final user = User(client, response.jsonBody["user"] as RawApiMap);
 
     if (client.cacheOptions.userCachePolicyLocation.http) {
       return client.users.putIfAbsent(user.id, () => user);
->>>>>>> 19e6f271
     }
 
     return user;
@@ -1680,15 +1670,7 @@
       HttpRoute()..stickerpacks(),
     ));
 
-<<<<<<< HEAD
-    if (response is HttpResponseError) {
-      yield* Stream.error(response);
-    }
-
-    for (final rawSticker in (response as HttpResponseSuccess).jsonBody['sticker_packs']) {
-=======
     for (final rawSticker in response.jsonBody['sticker_packs']) {
->>>>>>> 19e6f271
       yield StickerPack(rawSticker as RawApiMap, client);
     }
   }

import 'package:nyxx/src/core/audit_logs/audit_log_entry.dart';
import 'package:nyxx/src/core/guild/auto_moderation.dart';
import 'package:nyxx/src/core/guild/scheduled_event.dart';
import 'package:nyxx/src/internal/http/http_route.dart';
import 'package:nyxx/src/nyxx.dart';
import 'package:nyxx/src/core/channel/invite.dart';
import 'package:nyxx/src/core/snowflake.dart';
import 'package:nyxx/src/core/snowflake_entity.dart';
import 'package:nyxx/src/core/audit_logs/audit_log.dart';
import 'package:nyxx/src/core/channel/channel.dart';
import 'package:nyxx/src/core/channel/dm_channel.dart';
import 'package:nyxx/src/core/channel/thread_channel.dart';
import 'package:nyxx/src/core/channel/thread_preview_channel.dart';
import 'package:nyxx/src/core/channel/guild/guild_channel.dart';
import 'package:nyxx/src/core/channel/guild/voice_channel.dart';
import 'package:nyxx/src/core/guild/ban.dart';
import 'package:nyxx/src/core/guild/guild.dart';
import 'package:nyxx/src/core/guild/guild_preview.dart';
import 'package:nyxx/src/core/guild/role.dart';
import 'package:nyxx/src/core/guild/webhook.dart';
import 'package:nyxx/src/core/guild/guild_welcome_screen.dart';
import 'package:nyxx/src/core/message/emoji.dart';
import 'package:nyxx/src/core/message/guild_emoji.dart';
import 'package:nyxx/src/core/message/message.dart';
import 'package:nyxx/src/core/message/sticker.dart';
import 'package:nyxx/src/core/user/member.dart';
import 'package:nyxx/src/core/user/user.dart';
import 'package:nyxx/src/core/voice/voice_region.dart';
import 'package:nyxx/src/internal/constants.dart';
import 'package:nyxx/src/internal/cache/cacheable.dart';
import 'package:nyxx/src/internal/http/http_handler.dart';
import 'package:nyxx/src/internal/http/http_request.dart';
import 'package:nyxx/src/internal/http/http_response.dart';
import 'package:nyxx/src/internal/response_wrapper/thread_list_result_wrapper.dart';
import 'package:nyxx/src/typedefs.dart';
import 'package:nyxx/src/utils/builders/attachment_builder.dart';
import 'package:nyxx/src/utils/builders/auto_moderation_builder.dart';
import 'package:nyxx/src/utils/builders/channel_builder.dart';
import 'package:nyxx/src/utils/builders/forum_thread_builder.dart';
import 'package:nyxx/src/utils/builders/guild_builder.dart';
import 'package:nyxx/src/utils/builders/guild_event_builder.dart';
import 'package:nyxx/src/utils/builders/member_builder.dart';
import 'package:nyxx/src/utils/builders/message_builder.dart';
import 'package:nyxx/src/utils/builders/permissions_builder.dart';
import 'package:nyxx/src/utils/builders/sticker_builder.dart';
import 'package:nyxx/src/utils/builders/thread_builder.dart';
import 'package:nyxx/src/utils/utils.dart';

/// Raw access to all http endpoints exposed by nyxx.
/// Allows to execute specific action without any context.
abstract class IHttpEndpoints {
  /// Creates an OAuth2 URL with the specified permissions.
  String getApplicationInviteUrl(Snowflake applicationId, [int? permissions]);

  /// Returns cdn url for given icon hash of role
  String getRoleIconUrl(Snowflake roleId, String iconHash, String format, int size);

  /// Returns cdn url for given [guildId] and [iconHash].
  /// Requires to specify format and size of returned image.
  /// Format can be webp, png. Size should be power of 2, eg. 512, 1024
  String? getGuildIconUrl(Snowflake guildId, String? iconHash, String format, int size);

  /// Returns cdn url for given [guildId] and [splashHash].
  /// Requires to specify format and size of returned image.
  /// Format can be webp, png. Size should be power of 2, eg. 512, 1024
  String? getGuildSplashURL(Snowflake guildId, String? splashHash, String format, int size);

  /// Returns discovery url for given [guildId] and [splashHash]. Allows to additionally specify [format] and [size] of returned image.
  String? getGuildDiscoveryURL(Snowflake guildId, String? splashHash, {String format = "webp", int size = 128});

  /// Returns url to guild widget for given [guildId]. Additionally accepts [style] parameter.
  String getGuildWidgetUrl(Snowflake guildId, [String style = "shield"]);

  /// Returns cnd url for given [guildId] and [bannerHash].
  /// Requires to specify format and size of returned image.
  /// Format can be webp, png. Size should be power of 2, eg. 512, 1024
  String? getGuildBannerUrl(Snowflake guildId, String? bannerHash, {String? format, int? size});

  /// Allows to modify guild emoji.
  Future<BaseGuildEmoji> editGuildEmoji(Snowflake guildId, Snowflake emojiId, {String? name, List<Snowflake>? roles, AttachmentBuilder? avatarAttachment});

  /// Removes emoji from given guild
  Future<void> deleteGuildEmoji(Snowflake guildId, Snowflake emojiId);

  /// Edits role using builder form [role] parameter
  Future<IRole> editRole(Snowflake guildId, Snowflake roleId, RoleBuilder role, {String? auditReason});

  /// Deletes from with given [roleId]
  Future<void> deleteRole(Snowflake guildId, Snowflake roleId, {String? auditReason});

  /// Adds role to user
  Future<void> addRoleToUser(Snowflake guildId, Snowflake roleId, Snowflake userId, {String? auditReason});

  /// Fetches [Guild] object from API
  Future<IGuild> fetchGuild(Snowflake guildId, {bool? withCounts = true});

  /// Fetches [IChannel] from API. Channel cas be cast to wanted type using generics
  Future<T> fetchChannel<T>(Snowflake id);

  /// Returns [BaseGuildEmoji] for given [emojiId]
  Future<IBaseGuildEmoji> fetchGuildEmoji(Snowflake guildId, Snowflake emojiId);

  /// Fetches a [IGuildWelcomeScreen] from the given [guildId]
  Future<IGuildWelcomeScreen> fetchGuildWelcomeScreen(Snowflake guildId);

  /// Creates emoji in given guild
  Future<IBaseGuildEmoji> createEmoji(Snowflake guildId, String name, {List<SnowflakeEntity>? roles, AttachmentBuilder? emojiAttachment});

  /// Fetches a [IUser] that created the emoji from the given [emojiId]
  Future<IUser> fetchEmojiCreator(Snowflake guildId, Snowflake emojiId);

  /// Returns how many user will be pruned in prune operation
  Future<int> guildPruneCount(Snowflake guildId, int days, {Iterable<Snowflake>? includeRoles});

  /// Executes actual prune action, returning how many users were pruned.
  Future<int> guildPrune(Snowflake guildId, int days, {Iterable<Snowflake>? includeRoles, String? auditReason});

  /// Get all guild bans.
  Stream<IBan> getGuildBans(Snowflake guildId, {int limit = 1000, Snowflake? before, Snowflake? after});

  Future<void> modifyCurrentMember(Snowflake guildId, {String? nick});

  /// Get [IBan] object for given [bannedUserId]
  Future<IBan> getGuildBan(Snowflake guildId, Snowflake bannedUserId);

  /// Changes guild owner of guild from bot to [member].
  /// Bot needs to be owner of guild to use that endpoint.
  Future<IGuild> changeGuildOwner(Snowflake guildId, SnowflakeEntity member, {String? auditReason});

  /// Leaves guild with given id
  Future<void> leaveGuild(Snowflake guildId);

  /// Creates a new guild.
  Future<IGuild> createGuild(GuildBuilder builder);

  /// Returns list of all guild invites
  Stream<IInvite> fetchGuildInvites(Snowflake guildId);

  /// Creates an activity invite
  Future<IInvite> createVoiceActivityInvite(Snowflake activityId, Snowflake channelId, {int? maxAge, int? maxUses});

  /// Fetches audit logs of guild
  Future<IAuditLog> fetchAuditLogs(Snowflake guildId, {Snowflake? userId, AuditLogEntryType? auditType, Snowflake? before, int? limit});

  /// Creates new role
  Future<IRole> createGuildRole(Snowflake guildId, RoleBuilder roleBuilder, {String? auditReason});

  /// Returns list of all voice regions that guild has access to
  Stream<IVoiceRegion> fetchGuildVoiceRegions(Snowflake guildId);

  /// Moves guild channel in hierachy.
  Future<void> moveGuildChannel(Snowflake guildId, Snowflake channelId, int position, {String? auditReason});

  /// Ban user with given id
  Future<void> guildBan(Snowflake guildId, Snowflake userId, {int deleteMessageDays = 0, String? auditReason});

  /// Kick user from guild
  Future<void> guildKick(Snowflake guildId, Snowflake userId, {String? auditReason});

  /// Unban user with given id
  Future<void> guildUnban(Snowflake guildId, Snowflake userId);

  /// Allows to edit basic guild properties
  Future<IGuild> editGuild(Snowflake guildId, GuildBuilder builder, {String? auditReason});

  /// Fetches [Member] object from guild
  Future<IMember> fetchGuildMember(Snowflake guildId, Snowflake memberId);

  /// Fetches list of members from guild.
  /// Requires GUILD_MEMBERS intent to work properly.
  Stream<IMember> fetchGuildMembers(Snowflake guildId, {int limit = 1, Snowflake? after});

  /// Searches guild for user with [query] parameter
  /// Requires GUILD_MEMBERS intent to work properly.
  Stream<IMember> searchGuildMembers(Snowflake guildId, String query, {int limit = 1});

  /// Returns all [Webhook]s in given channel
  Stream<IWebhook> fetchChannelWebhooks(Snowflake channelId);

  /// Deletes guild. Requires bot to be owner of guild
  Future<void> deleteGuild(Snowflake guildId);

  /// Returns all roles of guild
  Stream<IRole> fetchGuildRoles(Snowflake guildId);

  /// Returns url to user avatar
  String userAvatarURL(Snowflake userId, String? avatarHash, int discriminator, {String format = "webp", int size = 128});

  /// Returns url to member avatar url
  String memberAvatarURL(Snowflake memberId, Snowflake guildId, String avatarHash, {String format = "webp"});

  /// Fetches [User] object for given [userId]
  Future<IUser> fetchUser(Snowflake userId);

  /// "Edits" guild member. Allows to manipulate other guild users.
  Future<void> editGuildMember(Snowflake guildId, Snowflake memberId, {required MemberBuilder builder, String? auditReason});

  /// Removes role from user
  Future<void> removeRoleFromUser(Snowflake guildId, Snowflake roleId, Snowflake userId, {String? auditReason});

  /// Returns invites for given channel. Includes additional metadata.
  Stream<IInviteWithMeta> fetchChannelInvites(Snowflake channelId);

  /// Allows to edit permission for channel
  Future<void> editChannelPermissions(Snowflake channelId, PermissionsBuilder perms, SnowflakeEntity entity, {String? auditReason});

  /// Allows to edit permission of channel (channel overrides)
  Future<void> editChannelPermissionOverrides(Snowflake channelId, PermissionOverrideBuilder permissionBuilder, {String? auditReason});

  /// Deletes permission overrides for given entity [id]
  Future<void> deleteChannelPermission(Snowflake channelId, SnowflakeEntity id, {String? auditReason});

  /// Creates new invite for given [channelId]
  Future<IInvite> createInvite(Snowflake channelId, {int? maxAge, int? maxUses, bool? temporary, bool? unique, String? auditReason});

  /// Sends message in channel with given [channelId] using [builder]
  Future<IMessage> sendMessage(Snowflake channelId, MessageBuilder builder);

  /// Fetches single message with given [messageId]
  Future<IMessage> fetchMessage(Snowflake channelId, Snowflake messageId);

  /// Bulk removes messages in given [channelId].
  Future<void> bulkRemoveMessages(Snowflake channelId, Iterable<SnowflakeEntity> messagesIds);

  /// Downloads messages in given channel.
  Stream<IMessage> downloadMessages(Snowflake channelId, {int limit = 50, Snowflake? after, Snowflake? before, Snowflake? around});

  /// Crates new webhook
  Future<IWebhook> createWebhook(Snowflake channelId, String name, {AttachmentBuilder? avatarAttachment, String? auditReason});

  /// Returns all pinned messages in channel
  Stream<IMessage> fetchPinnedMessages(Snowflake channelId);

  /// Triggers typing indicator in channel
  Future<void> triggerTyping(Snowflake channelId);

  /// Cross posts message in new channel to all subsribed channels
  Future<void> crossPostGuildMessage(Snowflake channelId, Snowflake messageId);

  /// Sends message and creates new thread in one action.
  Future<IThreadPreviewChannel> createThreadWithMessage(Snowflake channelId, Snowflake messageId, ThreadBuilder builder);

  /// Creates new thread.
  Future<IThreadPreviewChannel> createThread(Snowflake channelId, ThreadBuilder builder);

  /// Returns all member of given thread
  Stream<IThreadMember> fetchThreadMembers(Snowflake channelId, Snowflake guildId);

  /// Fetches single thread member
  Future<IThreadMember> fetchThreadMember(Snowflake channelId, Snowflake guildId, Snowflake memberId);

  /// Joins thread with given id
  Future<void> joinThread(Snowflake channelId);

  /// Adds member to thread given bot has sufficient permissions
  Future<void> addThreadMember(Snowflake channelId, Snowflake userId);

  /// Leave thread with given id
  Future<void> leaveThread(Snowflake channelId);

  /// Removes member from thread given bot has sufficient permissions
  Future<void> removeThreadMember(Snowflake channelId, Snowflake userId);

  /// Returns all public archived thread in given channel
  Future<IThreadListResultWrapper> fetchPublicArchivedThreads(Snowflake channelId, {DateTime? before, int? limit});

  /// Returns all private archived thread in given channel
  Future<IThreadListResultWrapper> fetchPrivateArchivedThreads(Snowflake channelId, {DateTime? before, int? limit});

  /// Returns all joined private archived thread in given channel
  Future<IThreadListResultWrapper> fetchJoinedPrivateArchivedThreads(Snowflake channelId, {DateTime? before, int? limit});

  /// Removes all embeds from given message
  Future<IMessage> suppressMessageEmbeds(Snowflake channelId, Snowflake messageId);

  /// Edits message with given id using [builder]
  Future<IMessage> editMessage(Snowflake channelId, Snowflake messageId, MessageBuilder builder);

  /// Edits message sent by webhook
  Future<IMessage> editWebhookMessage(Snowflake webhookId, Snowflake messageId, MessageBuilder builder, {String? token, Snowflake? threadId});

  /// Creates reaction with given [emoji] on given message
  Future<void> createMessageReaction(Snowflake channelId, Snowflake messageId, IEmoji emoji);

  /// Deletes the bot's reaction with a given [emoji] from message
  Future<void> deleteMessageReaction(Snowflake channelId, Snowflake messageId, IEmoji emoji);

  /// Deletes all reactions of given user from message.
  Future<void> deleteMessageUserReaction(Snowflake channelId, Snowflake messageId, IEmoji emoji, Snowflake userId);

  /// Deletes all reactions on given message
  Future<void> deleteMessageAllReactions(Snowflake channelId, Snowflake messageId);

  /// Fetches all reactions with a given emoji on a message
  Stream<IUser> fetchMessageReactionUsers(
    Snowflake channelId,
    Snowflake messageId,
    IEmoji emoji, {
    Snowflake? after,
    int? limit,
  });

  /// Deletes all reactions with a given emoji on a message
  Future<void> deleteMessageReactions(Snowflake channelId, Snowflake messageId, IEmoji emoji);

  /// Deletes message from given channel
  Future<void> deleteMessage(Snowflake channelId, Snowflake messageId, {String? auditReason});

  /// Deletes message sent by webhook
  Future<void> deleteWebhookMessage(Snowflake webhookId, Snowflake messageId, {String? auditReason, String? token, Snowflake? threadId});

  /// Pins message in channel
  Future<void> pinMessage(Snowflake channelId, Snowflake messageId);

  /// Unpins message from channel
  Future<void> unpinMessage(Snowflake channelId, Snowflake messageId);

  /// Edits self user.
  Future<IUser> editSelfUser({String? username, AttachmentBuilder? avatarAttachment});

  /// Deletes invite with given [code]
  Future<void> deleteInvite(String code, {String? auditReason});

  /// Deletes webhook with given [id] using bot permissions or [token] if supplied
  Future<void> deleteWebhook(Snowflake id, {String token = "", String? auditReason});

  Future<IWebhook> editWebhook(Snowflake webhookId,
      {String token = "", String? name, SnowflakeEntity? channel, AttachmentBuilder? avatarAttachment, String? auditReason});

  /// Executes [Webhook] -- sends message using [Webhook]
  /// To execute webhook in thread use [threadId] parameter.
  /// Webhooks can have overridden [avatarUrl] and [username] per each
  /// execution.
  ///
  /// If [wait] is set to true -- request will return resulting message.
  Future<IMessage?> executeWebhook(Snowflake webhookId, MessageBuilder builder,
      {String token = "", bool wait = true, String? avatarUrl, String? username, Snowflake? threadId, String? threadName});

  /// Fetches webhook using its [id] and optionally [token].
  /// If [token] is specified it will be used to fetch webhook data.
  /// If not authenticated or missing permissions
  /// for given webhook token can be used.
  Future<IWebhook> fetchWebhook(Snowflake id, {String token = ""});

  /// Fetches invite based on specified [code]
  Future<IInvite> fetchInvite(String code);

  /// Returns url for sticker.
  String stickerUrl(Snowflake stickerId, String extension);

  /// Returns url for given [emojiId]
  String emojiUrl(Snowflake emojiId);

  /// Creates and returns [DMChannel] for user with given [userId].
  Future<IDMChannel> createDMChannel(Snowflake userId);

  /// Used to send a request including standard bot authentication.
  Future<IHttpResponse> sendRawRequest(IHttpRoute route, String method,
      {dynamic body,
      Map<String, dynamic>? headers,
      List<AttachmentBuilder> files = const [],
      Map<String, dynamic>? queryParams,
      bool auth = false,
      bool rateLimit = true});

  /// Fetches preview of guild
  Future<IGuildPreview> fetchGuildPreview(Snowflake guildId);

  /// Allows to create guild channel.
  Future<IChannel> createGuildChannel(Snowflake guildId, ChannelBuilder channelBuilder);

  /// Deletes guild channel
  Future<void> deleteChannel(Snowflake channelId);

  /// Gets the stage instance associated with the Stage channel, if it exists.
  Future<IStageChannelInstance> getStageChannelInstance(Snowflake channelId);

  /// Deletes the Stage instance.
  Future<void> deleteStageChannelInstance(Snowflake channelId);

  /// Creates a new Stage instance associated to a Stage channel.
  Future<IStageChannelInstance> createStageChannelInstance(Snowflake channelId, String topic, {StageChannelInstancePrivacyLevel? privacyLevel});

  /// Updates fields of an existing Stage instance.
  Future<IStageChannelInstance> updateStageChannelInstance(Snowflake channelId, String topic, {StageChannelInstancePrivacyLevel? privacyLevel});

  /// Allows to edit guild channel. Resulting updated channel can by cast using generics
  Future<T> editGuildChannel<T extends IGuildChannel>(Snowflake channelId, ChannelBuilder builder, {String? auditReason});

  /// Allows editing thread channel.
  Future<ThreadChannel> editThreadChannel(Snowflake channelId, ThreadBuilder builder, {String auditReason});

  /// Returns single nitro sticker
  Future<IStandardSticker> getSticker(Snowflake id);

  /// Returns all nitro sticker packs
  Stream<IStickerPack> listNitroStickerPacks();

  /// Fetches all [GuildSticker]s in given [Guild]
  Stream<IGuildSticker> fetchGuildStickers(Snowflake guildId);

  /// Fetches [GuildSticker]
  Future<IGuildSticker> fetchGuildSticker(Snowflake guildId, Snowflake stickerId);

  /// Creates [GuildSticker] in given [Guild]
  Future<IGuildSticker> createGuildSticker(Snowflake guildId, StickerBuilder builder);

  /// Edits [GuildSticker]. Only allows to update sticker metadata
  Future<IGuildSticker> editGuildSticker(Snowflake guildId, Snowflake stickerId, StickerBuilder builder);

  /// Deletes [GuildSticker] for [Guild]
  Future<void> deleteGuildSticker(Snowflake guildId, Snowflake stickerId);

  /// Returns url of user banner
  String? userBannerURL(Snowflake userId, String? hash, {String? format, int? size});

  Stream<GuildEvent> fetchGuildEvents(Snowflake guildId, {bool withUserCount = false});

  Future<GuildEvent> createGuildEvent(Snowflake guildId, GuildEventBuilder builder);

  Future<GuildEvent> fetchGuildEvent(Snowflake guildId, Snowflake guildEventId);

  Future<GuildEvent> editGuildEvent(Snowflake guildId, Snowflake guildEventId, GuildEventBuilder builder);

  Future<void> deleteGuildEvent(Snowflake guildId, Snowflake guildEventId);

  Stream<GuildEventUser> fetchGuildEventUsers(Snowflake guildId, Snowflake guildEventId,
      {int limit = 100, bool withMember = false, Snowflake? before, Snowflake? after});

  Future<IThreadChannel> startForumThread(Snowflake channelId, ForumThreadBuilder builder);

  Stream<IAutoModerationRule> fetchAutoModerationRules(Snowflake guildId);

  Future<IAutoModerationRule> fetchAutoModerationRule(Snowflake guildId, Snowflake ruleId);

  Future<IAutoModerationRule> createAutoModerationRule(Snowflake guildId, AutoModerationRuleBuilder builder, {String? auditReason});

  Future<IAutoModerationRule> editAutoModerationRule(Snowflake guildId, Snowflake ruleId, AutoModerationRuleBuilder builder, {String? auditReason});

  Future<void> deleteAutoModerationRule(Snowflake guildId, Snowflake ruleId, {String? auditReason});
}

class HttpEndpoints implements IHttpEndpoints {
  late final HttpHandler httpHandler;
  final INyxx client;

  /// Creates an instance of [HttpEndpoints]
  HttpEndpoints(this.client) {
    httpHandler = client.httpHandler;
  }

  Future<HttpResponseSuccess> executeSafe(HttpRequest request) async {
    final response = await httpHandler.execute(request);

    if (response is! HttpResponseSuccess) {
      return Future.error(response, StackTrace.current);
    }

    return response;
  }

  @override
  String getApplicationInviteUrl(Snowflake applicationId, [int? permissions]) {
    var baseLink = "https://${Constants.host}/oauth2/authorize?client_id=${applicationId.toString()}&scope=bot%20applications.commands";

    if (permissions != null) {
      baseLink += "&permissions=$permissions";
    }

    return baseLink;
  }

  @override
  String? getGuildIconUrl(Snowflake guildId, String? iconHash, String format, int size) {
    if (iconHash != null) {
      return "https://cdn.${Constants.cdnHost}/icons/$guildId/$iconHash.$format?size=$size";
    }

    return null;
  }

  @override
  String? getGuildSplashURL(Snowflake guildId, String? splashHash, String format, int size) {
    if (splashHash != null) {
      return "https://cdn.${Constants.cdnHost}/splashes/$guildId/$splashHash.$format?size=$size";
    }

    return null;
  }

  @override
  String? getGuildDiscoveryURL(Snowflake guildId, String? splashHash, {String format = "webp", int size = 128}) {
    if (splashHash != null) {
      return "https://cdn.${Constants.cdnHost}/discovery-splashes/$guildId/$splashHash.$format?size=$size";
    }

    return null;
  }

  @override
  String? getGuildBannerUrl(Snowflake guildId, String? bannerHash, {String? format, int? size}) {
    if (bannerHash != null) {
      var url = "${Constants.cdnUrl}/banners/$guildId/$bannerHash.";
      if (format == null && bannerHash.startsWith('a_')) {
        url += "gif";
      } else {
        url += format ?? "webp";
      }

      if (size != null) {
        url += "?size=$size";
      }

      return url;
    }
    return null;
  }

  @override
  String getGuildWidgetUrl(Snowflake guildId, [String style = "shield"]) => "https://cdn.${Constants.cdnHost}/guilds/$guildId/widget.png?style=$style";

  @override
  Future<GuildEmoji> editGuildEmoji(Snowflake guildId, Snowflake emojiId, {String? name, List<Snowflake>? roles, AttachmentBuilder? avatarAttachment}) async {
    if (name == null && roles == null) {
      return throw ArgumentError("Both name and roles fields cannot be null");
    }

    final body = <String, dynamic>{
      if (name != null) "name": name,
      if (roles != null) "roles": roles.map((r) => r.toString()).toList(),
      if (avatarAttachment != null) "avatar": avatarAttachment.getBase64()
    };

    final response = await executeSafe(BasicRequest(
        HttpRoute()
          ..guilds(id: guildId.toString())
          ..emojis(id: emojiId.toString()),
        method: "PATCH",
        body: body));

    return GuildEmoji(client, response.jsonBody as RawApiMap, guildId);
  }

  @override
  Future<void> deleteGuildEmoji(Snowflake guildId, Snowflake emojiId) async => executeSafe(BasicRequest(
      HttpRoute()
        ..guilds(id: guildId.toString())
        ..emojis(id: emojiId.toString()),
      method: "DELETE"));

  @override
  Future<Role> editRole(Snowflake guildId, Snowflake roleId, RoleBuilder role, {String? auditReason}) async {
    final response = await executeSafe(BasicRequest(
        HttpRoute()
          ..guilds(id: guildId.toString())
          ..roles(id: roleId.toString()),
        method: "PATCH",
        body: role.build(),
        auditLog: auditReason));

    return Role(client, response.jsonBody as RawApiMap, guildId);
  }

  @override
  Future<IThreadChannel> startForumThread(Snowflake channelId, ForumThreadBuilder builder) async {
    final response = await executeSafe(
      BasicRequest(
        HttpRoute()
          ..channels(id: channelId.toString())
          ..threads(),
        method: "POST",
        body: builder.build(),
      ),
    );

    return ThreadChannel(client, response.jsonBody as RawApiMap);
  }

  @override
  Future<void> deleteRole(Snowflake guildId, Snowflake roleId, {String? auditReason}) async => executeSafe(BasicRequest(
      HttpRoute()
        ..guilds(id: guildId.toString())
        ..roles(id: roleId.toString()),
      method: "DELETE",
      auditLog: auditReason));

  @override
  Future<void> addRoleToUser(Snowflake guildId, Snowflake roleId, Snowflake userId, {String? auditReason}) async => executeSafe(BasicRequest(
      HttpRoute()
        ..guilds(id: guildId.toString())
        ..members(id: userId.toString())
        ..roles(id: roleId.toString()),
      method: "PUT",
      auditLog: auditReason));

  @override
  Future<IGuild> fetchGuild(Snowflake guildId, {bool? withCounts = true}) async {
    final response =
        await executeSafe(BasicRequest(HttpRoute()..guilds(id: guildId.toString()), queryParams: {"with_counts": (withCounts ?? true).toString()}));

    return Guild(client, response.jsonBody as RawApiMap);
  }

  @override
  Future<T> fetchChannel<T>(Snowflake id) async {
    final response = await executeSafe(BasicRequest(HttpRoute()..channels(id: id.toString())));

    final raw = response.jsonBody as RawApiMap;
    return Channel.deserialize(client, raw) as T;
  }

  @override
  Future<IBaseGuildEmoji> fetchGuildEmoji(Snowflake guildId, Snowflake emojiId) async {
    final response = await executeSafe(BasicRequest(HttpRoute()
      ..guilds(id: guildId.toString())
      ..emojis(id: emojiId.toString())));

    return GuildEmoji(client, response.jsonBody as RawApiMap, guildId);
  }

  @override
  Future<IGuildWelcomeScreen> fetchGuildWelcomeScreen(Snowflake guildId) async {
    final response = await executeSafe(BasicRequest(
      HttpRoute()
        ..guilds(id: guildId.toString())
        ..welcomeScreen(),
    ));

    return GuildWelcomeScreen(response.jsonBody as RawApiMap, client);
  }

  @override
  Future<IBaseGuildEmoji> createEmoji(Snowflake guildId, String name, {List<SnowflakeEntity>? roles, AttachmentBuilder? emojiAttachment}) async {
    final body = <String, dynamic>{
      "name": name,
      if (roles != null) "roles": roles.map((r) => r.id.toString()).toList(),
      if (emojiAttachment != null) "image": emojiAttachment.getBase64()
    };

    final response = await executeSafe(BasicRequest(
        HttpRoute()
          ..guilds(id: guildId.toString())
          ..emojis(),
        method: "POST",
        body: body));

    return GuildEmoji(client, response.jsonBody as RawApiMap, guildId);
  }

  @override
  Future<IUser> fetchEmojiCreator(Snowflake guildId, Snowflake emojiId) async {
    final response = await executeSafe(BasicRequest(HttpRoute()
      ..guilds(id: guildId.toString())
      ..emojis(id: emojiId.toString())));

    if (response.jsonBody["managed"] as bool) {
      throw ArgumentError("Emoji is managed");
    }

    if (response.jsonBody["user"] == null) {
      throw ArgumentError("Could not find user creator, make sure you have the correct permissions");
    }

    final user = User(client, response.jsonBody["user"] as RawApiMap);

    if (client.cacheOptions.userCachePolicyLocation.http) {
      return client.users.putIfAbsent(user.id, () => user);
    }

    return user;
  }

  @override
  Future<int> guildPruneCount(Snowflake guildId, int days, {Iterable<Snowflake>? includeRoles}) async {
    final response = await executeSafe(BasicRequest(
        HttpRoute()
          ..guilds(id: guildId.toString())
          ..prune(),
        queryParams: {"days": days.toString(), if (includeRoles != null) "include_roles": includeRoles.map((e) => e.id.toString())}));

    return response.jsonBody["pruned"] as int;
  }

  @override
  Future<int> guildPrune(Snowflake guildId, int days, {Iterable<Snowflake>? includeRoles, String? auditReason}) async {
    final response = await executeSafe(BasicRequest(
        HttpRoute()
          ..guilds(id: guildId.toString())
          ..prune(),
        method: "POST",
        auditLog: auditReason,
        queryParams: {"days": days.toString()},
        body: {if (includeRoles != null) "include_roles": includeRoles.map((e) => e.id.toString())}));

    return response.jsonBody["pruned"] as int;
  }

  @override
  Stream<IBan> getGuildBans(Snowflake guildId, {int limit = 1000, Snowflake? before, Snowflake? after}) async* {
    final response = await executeSafe(BasicRequest(
      HttpRoute()
        ..guilds(id: guildId.toString())
        ..bans(),
      queryParams: {
        "limit": limit,
        if (before != null) "before": before,
        if (after != null) "after": after,
      },
    ));

    for (final obj in response.jsonBody) {
      yield Ban(obj as RawApiMap, client);
    }
  }

  @override
  Future<void> modifyCurrentMember(Snowflake guildId, {String? nick}) async => executeSafe(BasicRequest(
      HttpRoute()
        ..guilds(id: guildId.toString())
        ..members(id: "@me")
        ..nick(),
      method: "PATCH",
      body: {if (nick != null) "nick": nick}));

  @override
  Future<IBan> getGuildBan(Snowflake guildId, Snowflake bannedUserId) async {
    final response = await executeSafe(BasicRequest(HttpRoute()
      ..guilds(id: guildId.toString())
      ..bans(id: bannedUserId.toString())));

    return Ban(response.jsonBody as RawApiMap, client);
  }

  @override
  Future<IGuild> changeGuildOwner(Snowflake guildId, SnowflakeEntity member, {String? auditReason}) async {
    final response = await executeSafe(BasicRequest(
      HttpRoute()..guilds(id: guildId.toString()),
      method: "PATCH",
      auditLog: auditReason,
      body: {
        "owner_id": member.id.toString(),
      },
    ));

    return Guild(client, response.jsonBody as RawApiMap);
  }

  @override
  Future<void> leaveGuild(Snowflake guildId) async => executeSafe(BasicRequest(
      HttpRoute()
        ..users(id: "@me")
        ..guilds(id: guildId.toString()),
      method: "DELETE"));

  @override
  Future<IGuild> createGuild(GuildBuilder builder) async {
    final response = await executeSafe(BasicRequest(HttpRoute()..guilds(), method: "POST", body: builder.build()));

    final guild = Guild(client, response.jsonBody as RawApiMap);
    client.guilds[guild.id] = guild;
    return guild;
  }

  @override
  Stream<IInvite> fetchGuildInvites(Snowflake guildId) async* {
    final response = await executeSafe(BasicRequest(
      HttpRoute()
        ..guilds(id: guildId.toString())
        ..invites(),
    ));

    for (final raw in response.jsonBody) {
      yield Invite(raw as RawApiMap, client);
    }
  }

  @override
  Future<IInvite> createVoiceActivityInvite(Snowflake activityId, Snowflake channelId, {int? maxAge, int? maxUses}) async {
    final response = await executeSafe(BasicRequest(
        HttpRoute()
          ..channels(id: channelId.toString())
          ..invites(),
        method: "POST",
        body: {
          "max_age": maxAge ?? 0,
          "max_uses": maxUses ?? 0,
          "target_application_id": activityId.toString(),
          "target_type": 2,
        }));

    return Invite(response.jsonBody as RawApiMap, client);
  }

  @override
  Future<IAuditLog> fetchAuditLogs(Snowflake guildId, {Snowflake? userId, AuditLogEntryType? auditType, Snowflake? before, int? limit}) async {
    final queryParams = <String, dynamic>{
      if (userId != null) "user_id": userId.toString(),
      if (auditType != null) "action_type": auditType.value.toString(),
      if (before != null) "before": before.toString(),
      if (limit != null) "limit": limit.toString()
    };

    final response = await executeSafe(BasicRequest(
        HttpRoute()
          ..guilds(id: guildId.toString())
          ..auditlogs(),
        queryParams: queryParams));

    return AuditLog(response.jsonBody as RawApiMap, client);
  }

  @override
  Future<IRole> createGuildRole(Snowflake guildId, RoleBuilder roleBuilder, {String? auditReason}) async {
    final response = await executeSafe(BasicRequest(
        HttpRoute()
          ..guilds(id: guildId.toString())
          ..roles(),
        method: "POST",
        auditLog: auditReason,
        body: roleBuilder.build()));

    return Role(client, response.jsonBody as RawApiMap, guildId);
  }

  @override
  Stream<IVoiceRegion> fetchGuildVoiceRegions(Snowflake guildId) async* {
    final response = await executeSafe(BasicRequest(
      HttpRoute()
        ..guilds(id: guildId.toString())
        ..regions(),
    ));

    for (final raw in response.jsonBody) {
      yield VoiceRegion(raw as RawApiMap);
    }
  }

  @override
  Future<void> moveGuildChannel(Snowflake guildId, Snowflake channelId, int position, {String? auditReason}) async => executeSafe(BasicRequest(
      HttpRoute()
        ..guilds(id: guildId.toString())
        ..channels(),
      method: "PATCH",
      auditLog: auditReason,
      body: {"id": channelId.toString(), "position": position}));

  @override
  Future<void> guildBan(Snowflake guildId, Snowflake userId, {int deleteMessageDays = 0, String? auditReason}) async => executeSafe(BasicRequest(
      HttpRoute()
        ..guilds(id: guildId.toString())
        ..bans(id: userId.toString()),
      method: "PUT",
      auditLog: auditReason,
      body: {"delete-message-days": deleteMessageDays}));

  @override
  Future<void> guildKick(Snowflake guildId, Snowflake userId, {String? auditReason}) async => executeSafe(BasicRequest(
      HttpRoute()
        ..guilds(id: guildId.toString())
        ..members(id: userId.toString()),
      method: "DELETE",
      auditLog: auditReason));

  @override
  Future<void> guildUnban(Snowflake guildId, Snowflake userId) async => executeSafe(BasicRequest(
      HttpRoute()
        ..guilds(id: guildId.toString())
        ..bans(id: userId.toString()),
      method: "DELETE"));

  @override
  Future<IGuild> editGuild(Snowflake guildId, GuildBuilder builder, {String? auditReason}) async {
    final response =
        await executeSafe(BasicRequest(HttpRoute()..guilds(id: guildId.toString()), method: "PATCH", auditLog: auditReason, body: builder.build()));

    return Guild(client, response.jsonBody as RawApiMap);
  }

  @override
  Future<IMember> fetchGuildMember(Snowflake guildId, Snowflake memberId) async {
    final response = await executeSafe(BasicRequest(HttpRoute()
      ..guilds(id: guildId.toString())
      ..members(id: memberId.toString())));

    final member = Member(client, response.jsonBody as RawApiMap, guildId);

    if (client.cacheOptions.memberCachePolicyLocation.http && client.cacheOptions.memberCachePolicy.canCache(member)) {
      member.guild.getFromCache()?.members[member.id] = member;
    }

    return member;
  }

  @override
  Stream<IMember> fetchGuildMembers(Snowflake guildId, {int limit = 1, Snowflake? after}) async* {
    final response = await executeSafe(BasicRequest(
      HttpRoute()
        ..guilds(id: guildId.toString())
        ..members(),
      queryParams: {"limit": limit.toString(), if (after != null) "after": after.toString()},
    ));

    for (final rawMember in response.jsonBody as RawApiList) {
      final member = Member(client, rawMember as RawApiMap, guildId);

      if (client.cacheOptions.memberCachePolicyLocation.http && client.cacheOptions.memberCachePolicy.canCache(member)) {
        member.guild.getFromCache()?.members[member.id] = member;
      }

      yield member;
    }
  }

  @override
  Stream<IMember> searchGuildMembers(Snowflake guildId, String query, {int limit = 1}) async* {
    if (query.isEmpty) {
      throw ArgumentError("`query` parameter cannot be empty. If you want to request all members use `fetchGuildMembers`");
    }

    final response = await executeSafe(BasicRequest(
      HttpRoute()
        ..guilds(id: guildId.toString())
        ..members()
        ..search(),
      queryParams: {"query": query, "limit": limit.toString()},
    ));

    for (final RawApiMap memberData in response.jsonBody) {
      final member = Member(client, memberData, guildId);

      if (client.cacheOptions.memberCachePolicyLocation.http && client.cacheOptions.memberCachePolicy.canCache(member)) {
        member.guild.getFromCache()?.members[member.id] = member;
      }

      yield member;
    }
  }

  @override
  Stream<IWebhook> fetchChannelWebhooks(Snowflake channelId) async* {
    final response = await executeSafe(BasicRequest(
      HttpRoute()
        ..channels(id: channelId.toString())
        ..webhooks(),
    ));

    for (final raw in response.jsonBody) {
      yield Webhook(raw as RawApiMap, client);
    }
  }

  @override
  Future<void> deleteGuild(Snowflake guildId) async => executeSafe(BasicRequest(HttpRoute()..guilds(id: guildId.toString()), method: "DELETE"));

  @override
  Stream<IRole> fetchGuildRoles(Snowflake guildId) async* {
    final response = await executeSafe(BasicRequest(
      HttpRoute()
        ..guilds(id: guildId.toString())
        ..roles(),
    ));

    for (final rawRole in response.jsonBody) {
      yield Role(client, rawRole as RawApiMap, guildId);
    }
  }

  @override
  String userAvatarURL(Snowflake userId, String? avatarHash, int discriminator, {String format = "webp", int size = 128}) {
    if (avatarHash != null) {
      return "https://cdn.${Constants.cdnHost}/avatars/$userId/$avatarHash.$format?size=$size";
    }

    return "https://cdn.${Constants.cdnHost}/embed/avatars/${discriminator % 5}.png?size=$size";
  }

  @override
  Future<IUser> fetchUser(Snowflake userId) async {
    final response = await executeSafe(BasicRequest(HttpRoute()..users(id: userId.toString())));

<<<<<<< HEAD
    final user = User(client, (response as HttpResponseSuccess).jsonBody as RawApiMap);

    if (client.cacheOptions.userCachePolicyLocation.http) {
      client.users[user.id] = user;
    }

    return user;
=======
    return User(client, response.jsonBody as RawApiMap);
>>>>>>> ac382007
  }

  @override
  Future<void> editGuildMember(Snowflake guildId, Snowflake memberId, {required MemberBuilder builder, String? auditReason}) {
    return executeSafe(BasicRequest(
        HttpRoute()
          ..guilds(id: guildId.toString())
          ..members(id: memberId.toString()),
        method: "PATCH",
        auditLog: auditReason,
        body: builder));
  }

  @override
  Future<void> removeRoleFromUser(Snowflake guildId, Snowflake roleId, Snowflake userId, {String? auditReason}) async => executeSafe(BasicRequest(
      HttpRoute()
        ..guilds(id: guildId.toString())
        ..members(id: userId.toString())
        ..roles(id: roleId.toString()),
      method: "DELETE",
      auditLog: auditReason));

  @override
  Stream<IInviteWithMeta> fetchChannelInvites(Snowflake channelId) async* {
    final response = await executeSafe(BasicRequest(
      HttpRoute()
        ..channels(id: channelId.toString())
        ..invites(),
    ));

    final bodyValues = response.jsonBody.values.first;

    for (final val in bodyValues as Iterable<RawApiMap>) {
      yield InviteWithMeta(val, client);
    }
  }

  @override
  Future<void> editChannelPermissions(Snowflake channelId, PermissionsBuilder perms, SnowflakeEntity entity, {String? auditReason}) async {
    await executeSafe(BasicRequest(
        HttpRoute()
          ..channels(id: channelId.toString())
          ..permissions(id: entity.id.toString()),
        method: "PUT",
        body: {"type": entity is IRole ? 0 : 1, ...perms.build()},
        auditLog: auditReason));
  }

  @override
  Future<void> editChannelPermissionOverrides(Snowflake channelId, PermissionOverrideBuilder permissionBuilder, {String? auditReason}) async {
    await executeSafe(BasicRequest(
        HttpRoute()
          ..channels(id: channelId.toString())
          ..permissions(id: permissionBuilder.id.toString()),
        method: "PUT",
        body: permissionBuilder.build(),
        auditLog: auditReason));
  }

  @override
  Future<void> deleteChannelPermission(Snowflake channelId, SnowflakeEntity id, {String? auditReason}) async => executeSafe(BasicRequest(
      HttpRoute()
        ..channels(id: channelId.toString())
        ..permissions(id: id.toString()),
      method: "PUT",
      auditLog: auditReason));

  @override
  Future<IInviteWithMeta> createInvite(Snowflake channelId, {int? maxAge, int? maxUses, bool? temporary, bool? unique, String? auditReason}) async {
    final body = {
      if (maxAge != null) "max_age": maxAge,
      if (maxUses != null) "max_uses": maxUses,
      if (temporary != null) "temporary": temporary,
      if (unique != null) "unique": unique,
    };

    final response = await executeSafe(BasicRequest(
        HttpRoute()
          ..channels(id: channelId.toString())
          ..invites(),
        method: "POST",
        body: body,
        auditLog: auditReason));

    return InviteWithMeta(response.jsonBody as RawApiMap, client);
  }

  @override
  Future<IMessage> sendMessage(Snowflake channelId, MessageBuilder builder) async {
    if (!builder.canBeUsedAsNewMessage()) {
      throw ArgumentError("Cannot sent message when MessageBuilder doesn't have set either content, embed or files");
    }

    HttpResponseSuccess response;
    if (builder.hasFiles()) {
      response = await executeSafe(MultipartRequest(
          HttpRoute()
            ..channels(id: channelId.toString())
            ..messages(),
          builder.getMappedFiles().toList(),
          method: "POST",
          fields: builder.build(client.options.allowedMentions)));
    } else {
      response = await executeSafe(BasicRequest(
          HttpRoute()
            ..channels(id: channelId.toString())
            ..messages(),
          body: builder.build(client.options.allowedMentions),
          method: "POST"));
    }

    return Message(client, response.jsonBody as RawApiMap);
  }

  @override
  Future<IMessage> fetchMessage(Snowflake channelId, Snowflake messageId) async {
    final response = await executeSafe(BasicRequest(HttpRoute()
      ..channels(id: channelId.toString())
      ..messages(id: messageId.toString())));

    return Message(client, response.jsonBody as RawApiMap);
  }

  @override
  Future<void> bulkRemoveMessages(Snowflake channelId, Iterable<SnowflakeEntity> messagesIds) async {
    await for (final chunk in messagesIds.toList().chunk(90)) {
      await executeSafe(BasicRequest(
          HttpRoute()
            ..channels(id: channelId.toString())
            ..messages()
            ..bulkdelete(),
          method: "POST",
          body: {"messages": chunk.map((f) => f.id.toString()).toList()}));
    }
  }

  @override
  Stream<IMessage> downloadMessages(Snowflake channelId, {int limit = 50, Snowflake? after, Snowflake? before, Snowflake? around}) async* {
    final queryParams = {
      "limit": limit.toString(),
      if (after != null) "after": after.toString(),
      if (before != null) "before": before.toString(),
      if (around != null) "around": around.toString()
    };

    final response = await executeSafe(BasicRequest(
      HttpRoute()
        ..channels(id: channelId.toString())
        ..messages(),
      queryParams: queryParams,
    ));

    for (final val in response.jsonBody) {
      yield Message(client, val as RawApiMap);
    }
  }

  @override
  Future<T> editGuildChannel<T extends IGuildChannel>(Snowflake channelId, ChannelBuilder builder, {String? auditReason}) async {
    final response =
        await executeSafe(BasicRequest(HttpRoute()..channels(id: channelId.toString()), method: "PATCH", body: builder.build(), auditLog: auditReason));

    return Channel.deserialize(client, response.jsonBody as RawApiMap) as T;
  }

  @override
  Future<IWebhook> createWebhook(Snowflake channelId, String name, {AttachmentBuilder? avatarAttachment, String? auditReason}) async {
    if (name.isEmpty || name.length > 80) {
      throw ArgumentError("Webhook name cannot be shorter than 1 character and longer than 80 characters");
    }

    final body = <String, dynamic>{
      "name": name,
      if (avatarAttachment != null) "avatar": avatarAttachment.getBase64(),
    };

    final response = await executeSafe(BasicRequest(
        HttpRoute()
          ..channels(id: channelId.toString())
          ..webhooks(),
        method: "POST",
        body: body,
        auditLog: auditReason));

    return Webhook(response.jsonBody as RawApiMap, client);
  }

  @override
  Stream<IMessage> fetchPinnedMessages(Snowflake channelId) async* {
    final response = await executeSafe(BasicRequest(
      HttpRoute()
        ..channels(id: channelId.toString())
        ..pins(),
    ));

    for (final val in response.jsonBody as RawApiList) {
      yield Message(client, val as RawApiMap);
    }
  }

  @override
  Future<void> triggerTyping(Snowflake channelId) => executeSafe(BasicRequest(
      HttpRoute()
        ..channels(id: channelId.toString())
        ..typing(),
      method: "POST"));

  @override
  Future<void> crossPostGuildMessage(Snowflake channelId, Snowflake messageId) async => executeSafe(BasicRequest(
      HttpRoute()
        ..channels(id: channelId.toString())
        ..messages(id: messageId.toString())
        ..crosspost(),
      method: "POST"));

  @override
  Future<IThreadPreviewChannel> createThreadWithMessage(Snowflake channelId, Snowflake messageId, ThreadBuilder builder) async {
    final response = await executeSafe(
      BasicRequest(
        HttpRoute()
          ..channels(id: channelId.toString())
          ..messages(id: messageId.toString())
          ..threads(),
        method: "POST",
        body: builder.build(),
      ),
    );

    return ThreadPreviewChannel(client, response.jsonBody as RawApiMap);
  }

  @override
  Future<IThreadPreviewChannel> createThread(Snowflake channelId, ThreadBuilder builder) async {
    final response = await executeSafe(
      BasicRequest(
        HttpRoute()
          ..channels(id: channelId.toString())
          ..threads(),
        method: "POST",
        body: builder.build(),
      ),
    );

    return ThreadPreviewChannel(client, response.jsonBody as RawApiMap);
  }

  @override
  Stream<IThreadMember> fetchThreadMembers(Snowflake channelId, Snowflake guildId) async* {
    final response = await executeSafe(BasicRequest(HttpRoute()
      ..channels(id: channelId.toString())
      ..threadMembers()));

    final guild = GuildCacheable(client, guildId);

    for (final rawThreadMember in response.jsonBody as RawApiList) {
      yield ThreadMember(client, rawThreadMember as RawApiMap, guild);
    }
  }

  @override
  Future<IMessage> suppressMessageEmbeds(Snowflake channelId, Snowflake messageId) async {
    final body = <String, dynamic>{"flags": 1 << 2};

    final response = await executeSafe(BasicRequest(
        HttpRoute()
          ..channels(id: channelId.toString())
          ..messages(id: messageId.toString()),
        method: "PATCH",
        body: body));

    return Message(client, response.jsonBody as RawApiMap);
  }

  @override
  Future<IMessage> editMessage(Snowflake channelId, Snowflake messageId, MessageBuilder builder) async {
    if (!builder.canBeUsedAsNewMessage()) {
      throw ArgumentError("Cannot edit a message to have neither content nor embeds");
    }

    HttpResponseSuccess response;
    if (builder.hasFiles()) {
      response = await executeSafe(MultipartRequest(
          HttpRoute()
            ..channels(id: channelId.toString())
            ..messages(id: messageId.toString()),
          builder.getMappedFiles().toList(),
          method: "PATCH",
          fields: builder.build(client.options.allowedMentions)));
    } else {
      response = await executeSafe(BasicRequest(
          HttpRoute()
            ..channels(id: channelId.toString())
            ..messages(id: messageId.toString()),
          body: builder.build(client.options.allowedMentions),
          method: "PATCH"));
    }

    return Message(client, response.jsonBody as RawApiMap);
  }

  @override
  Future<IMessage> editWebhookMessage(Snowflake webhookId, Snowflake messageId, MessageBuilder builder, {String? token, Snowflake? threadId}) async {
    HttpResponseSuccess response;
    if (builder.hasFiles()) {
      response = await executeSafe(MultipartRequest(
          HttpRoute()
            ..webhooks(id: webhookId.toString(), token: token?.toString())
            ..messages(id: messageId.toString()),
          builder.getMappedFiles().toList(),
          method: "PATCH",
          fields: builder.build(client.options.allowedMentions),
          queryParams: {if (threadId != null) 'thread_id': threadId}));
    } else {
      response = await executeSafe(BasicRequest(
          HttpRoute()
            ..webhooks(id: webhookId.toString(), token: token?.toString())
            ..messages(id: messageId.toString()),
          body: builder.build(client.options.allowedMentions),
          method: "PATCH",
          queryParams: {if (threadId != null) 'thread_id': threadId}));
    }

    return Message(client, response.jsonBody as RawApiMap);
  }

  @override
  Future<void> createMessageReaction(Snowflake channelId, Snowflake messageId, IEmoji emoji) => executeSafe(BasicRequest(
      HttpRoute()
        ..channels(id: channelId.toString())
        ..messages(id: messageId.toString())
        ..reactions(emoji: emoji.encodeForAPI(), userId: "@me"),
      method: "PUT"));

  @override
  Future<void> deleteMessageReaction(Snowflake channelId, Snowflake messageId, IEmoji emoji) => executeSafe(BasicRequest(
      HttpRoute()
        ..channels(id: channelId.toString())
        ..messages(id: messageId.toString())
        ..reactions(emoji: emoji.encodeForAPI(), userId: "@me"),
      method: "DELETE"));

  @override
  Future<void> deleteMessageUserReaction(Snowflake channelId, Snowflake messageId, IEmoji emoji, Snowflake userId) => executeSafe(BasicRequest(
      HttpRoute()
        ..channels(id: channelId.toString())
        ..messages(id: messageId.toString())
        ..reactions(emoji: emoji.encodeForAPI(), userId: userId.toString()),
      method: "DELETE"));

  @override
  Future<void> deleteMessageAllReactions(Snowflake channelId, Snowflake messageId) => executeSafe(BasicRequest(
      HttpRoute()
        ..channels(id: channelId.toString())
        ..messages(id: messageId.toString())
        ..reactions(),
      method: "DELETE"));

  @override
  Stream<IUser> fetchMessageReactionUsers(
    Snowflake channelId,
    Snowflake messageId,
    IEmoji emoji, {
    Snowflake? after,
    int? limit,
  }) async* {
    final response = await executeSafe(BasicRequest(
      HttpRoute()
        ..channels(id: channelId.toString())
        ..messages(id: messageId.toString())
        ..reactions(emoji: emoji.encodeForAPI()),
      queryParams: {
        if (after != null) "after": after.toString(),
        if (limit != null) "limit": limit,
      },
    ));

    for (final rawUser in (response.jsonBody as RawApiList).cast<RawApiMap>()) {
      yield User(client, rawUser);
    }
  }

  @override
  Future<void> deleteMessageReactions(Snowflake channelId, Snowflake messageId, IEmoji emoji) => executeSafe(BasicRequest(
        HttpRoute()
          ..channels(id: channelId.toString())
          ..messages(id: messageId.toString())
          ..reactions(emoji: emoji.encodeForAPI()),
        method: "DELETE",
      ));

  @override
  Future<void> deleteMessage(Snowflake channelId, Snowflake messageId, {String? auditReason}) => executeSafe(BasicRequest(
      HttpRoute()
        ..channels(id: channelId.toString())
        ..messages(id: messageId.toString()),
      method: "DELETE",
      auditLog: auditReason));

  @override
  Future<void> deleteWebhookMessage(Snowflake webhookId, Snowflake messageId, {String? auditReason, String? token, Snowflake? threadId}) =>
      executeSafe(BasicRequest(
          HttpRoute()
            ..webhooks(id: webhookId.toString(), token: token?.toString())
            ..messages(id: messageId.toString()),
          method: "DELETE",
          auditLog: auditReason,
          queryParams: {if (threadId != null) 'thread_id': threadId}));

  @override
  Future<void> pinMessage(Snowflake channelId, Snowflake messageId) => executeSafe(BasicRequest(
      HttpRoute()
        ..channels(id: channelId.toString())
        ..pins(id: messageId.toString()),
      method: "PUT"));

  @override
  Future<void> unpinMessage(Snowflake channelId, Snowflake messageId) => executeSafe(BasicRequest(
      HttpRoute()
        ..channels(id: channelId.toString())
        ..pins(id: messageId.toString()),
      method: "DELETE"));

  @override
  Future<IUser> editSelfUser({String? username, AttachmentBuilder? avatarAttachment}) async {
    final body = <String, dynamic>{
      if (username != null) "username": username,
      if (avatarAttachment != null) "avatar": avatarAttachment.getBase64(),
    };

    final response = await executeSafe(BasicRequest(HttpRoute()..users(id: "@me"), method: "PATCH", body: body));

    return User(client, response.jsonBody as RawApiMap);
  }

  @override
  Future<void> deleteInvite(String code, {String? auditReason}) async =>
      executeSafe(BasicRequest(HttpRoute()..invites(id: code.toString()), method: "DELETE", auditLog: auditReason));

  @override
  Future<void> deleteWebhook(Snowflake id, {String token = "", String? auditReason}) => executeSafe(
      BasicRequest(HttpRoute()..webhooks(id: id.toString(), token: token.toString()), method: "DELETE", auditLog: auditReason, auth: token.isEmpty));

  @override
  Future<IWebhook> editWebhook(Snowflake webhookId,
      {String token = "", String? name, SnowflakeEntity? channel, AttachmentBuilder? avatarAttachment, String? auditReason}) async {
    final body = <String, dynamic>{
      if (name != null) "name": name,
      if (channel != null) "channel_id": channel.id.toString(),
      if (avatarAttachment != null) "avatar": avatarAttachment.getBase64(),
    };

    final response = await executeSafe(BasicRequest(
      HttpRoute()..webhooks(id: webhookId.toString(), token: token.toString()),
      method: "PATCH",
      auditLog: auditReason,
      body: body,
      auth: token.isEmpty,
    ));

    return Webhook(response.jsonBody as RawApiMap, client);
  }

  @override
  Future<IMessage?> executeWebhook(Snowflake webhookId, MessageBuilder builder,
      {String token = "", bool wait = true, String? avatarUrl, String? username, Snowflake? threadId, String? threadName}) async {
    final queryParams = {"wait": wait, if (threadId != null) "thread_id": threadId};

    final body = {
      ...builder.build(client.options.allowedMentions),
      if (avatarUrl != null) "avatar_url": avatarUrl,
      if (username != null) "username": username,
      if (threadName != null) 'thread_name': threadName,
    };

    HttpResponseSuccess response;
    if (builder.files != null && builder.files!.isNotEmpty) {
      response = await executeSafe(MultipartRequest(
        HttpRoute()..webhooks(id: webhookId.toString(), token: token.toString()),
        builder.getMappedFiles().toList(),
        method: "POST",
        fields: body,
        queryParams: queryParams,
      ));
    } else {
      response = await executeSafe(BasicRequest(
        HttpRoute()..webhooks(id: webhookId.toString(), token: token.toString()),
        body: body,
        method: "POST",
        queryParams: queryParams,
        auth: token.isEmpty,
      ));
    }

    if (wait == true) {
      return WebhookMessage(client, response.jsonBody as RawApiMap, webhookId, token, threadId);
    }

    return null;
  }

  @override
  Future<IWebhook> fetchWebhook(Snowflake id, {String token = ""}) async {
    final response = await executeSafe(BasicRequest(HttpRoute()..webhooks(id: id.toString(), token: token.toString()), auth: token.isEmpty));

    return Webhook(response.jsonBody as RawApiMap, client);
  }

  @override
  Future<IInvite> fetchInvite(String code) async {
    final response = await executeSafe(BasicRequest(HttpRoute()..invites(id: code)));

    return Invite(response.jsonBody as RawApiMap, client);
  }

  @override
  String stickerUrl(Snowflake stickerId, String extension) => "https://cdn.${Constants.cdnHost}/stickers/$stickerId.$extension";

  @override
  String emojiUrl(Snowflake emojiId) => "https://cdn.discordapp.com/emojis/$emojiId.png";

  @override
  Future<IDMChannel> createDMChannel(Snowflake userId) async {
    final response = await executeSafe(BasicRequest(
      HttpRoute()
        ..users(id: "@me")
        ..channels(),
      method: "POST",
      body: {
        "recipient_id": userId.toString(),
      },
    ));

    return DMChannel(client, response.jsonBody as RawApiMap);
  }

  @override
  Future<HttpResponse> sendRawRequest(covariant HttpRoute route, String method,
      {dynamic body,
      Map<String, dynamic>? headers,
      List<AttachmentBuilder> files = const [],
      Map<String, dynamic>? queryParams,
      bool auth = false,
      bool rateLimit = true}) async {
    if (files.isNotEmpty) {
      return executeSafe(MultipartRequest(
        route,
        mapMessageBuilderAttachments(files).toList(),
        method: method,
        fields: body,
        queryParams: queryParams,
        globalRateLimit: rateLimit,
        auth: auth,
      ));
    } else {
      return executeSafe(BasicRequest(
        route,
        body: body,
        method: method,
        queryParams: queryParams,
        globalRateLimit: rateLimit,
        auth: auth,
      ));
    }
  }

  Future<HttpResponse> getGatewayBot() => executeSafe(BasicRequest(HttpRoute()
    ..gateway()
    ..bot()));

  Future<HttpResponse> getMeApplication() => executeSafe(BasicRequest(HttpRoute()
    ..oauth2()
    ..applications(id: "@me")));

  @override
  Future<IGuildPreview> fetchGuildPreview(Snowflake guildId) async {
    final response = await executeSafe(BasicRequest(HttpRoute()
      ..guilds(id: guildId.toString())
      ..preview()));

    return GuildPreview(client, response.jsonBody as RawApiMap);
  }

  @override
  Future<IChannel> createGuildChannel(Snowflake guildId, ChannelBuilder channelBuilder) async {
    final response = await executeSafe(BasicRequest(
        HttpRoute()
          ..guilds(id: guildId.toString())
          ..channels(),
        method: "POST",
        body: channelBuilder.build()));

    return Channel.deserialize(client, response.jsonBody as RawApiMap);
  }

  @override
  Future<void> deleteChannel(Snowflake channelId) async {
    await executeSafe(BasicRequest(HttpRoute()..channels(id: channelId.toString()), method: "DELETE"));
  }

  @override
  Future<IStageChannelInstance> createStageChannelInstance(Snowflake channelId, String topic, {StageChannelInstancePrivacyLevel? privacyLevel}) async {
    final body = {"topic": topic, "channel_id": channelId.toString(), if (privacyLevel != null) "privacy_level": privacyLevel.value};

    final response = await executeSafe(BasicRequest(HttpRoute()..stageinstances(), method: "POST", body: body));

    return StageChannelInstance(client, response.jsonBody as RawApiMap);
  }

  @override
  Future<void> deleteStageChannelInstance(Snowflake channelId) async {
    await executeSafe(BasicRequest(HttpRoute()..stageinstances(id: channelId.toString()), method: "DELETE"));
  }

  @override
  Future<IStageChannelInstance> getStageChannelInstance(Snowflake channelId) async {
    final response = await executeSafe(BasicRequest(HttpRoute()..stageinstances(id: channelId.toString())));

    return StageChannelInstance(client, response.jsonBody as RawApiMap);
  }

  @override
  Future<IStageChannelInstance> updateStageChannelInstance(Snowflake channelId, String topic, {StageChannelInstancePrivacyLevel? privacyLevel}) async {
    final body = {"topic": topic, if (privacyLevel != null) "privacy_level": privacyLevel.value};

    final response = await executeSafe(BasicRequest(HttpRoute()..stageinstances(id: channelId.toString()), method: "POST", body: body));

    return StageChannelInstance(client, response.jsonBody as RawApiMap);
  }

  @override
  Future<void> addThreadMember(Snowflake channelId, Snowflake userId) async {
    await executeSafe(BasicRequest(
      HttpRoute()
        ..channels(id: channelId.toString())
        ..threadMembers(id: userId.toString()),
      method: "PUT",
    ));
  }

  @override
  Future<IThreadListResultWrapper> fetchJoinedPrivateArchivedThreads(Snowflake channelId, {DateTime? before, int? limit}) async {
    final response = await executeSafe(BasicRequest(
        HttpRoute()
          ..channels(id: channelId.toString())
          ..users(id: "@me")
          ..threads()
          ..archived()
          ..private(),
        queryParams: {if (before != null) "before": before.toIso8601String(), if (limit != null) "limit": limit}));

    return ThreadListResultWrapper(client, response.jsonBody as RawApiMap);
  }

  @override
  Future<IThreadListResultWrapper> fetchPrivateArchivedThreads(Snowflake channelId, {DateTime? before, int? limit}) async {
    final response = await executeSafe(BasicRequest(
        HttpRoute()
          ..channels(id: channelId.toString())
          ..threads()
          ..archived()
          ..private(),
        queryParams: {if (before != null) "before": before.toIso8601String(), if (limit != null) "limit": limit}));

    return ThreadListResultWrapper(client, response.jsonBody as RawApiMap);
  }

  @override
  Future<IThreadListResultWrapper> fetchPublicArchivedThreads(Snowflake channelId, {DateTime? before, int? limit}) async {
    final response = await executeSafe(BasicRequest(
        HttpRoute()
          ..channels(id: channelId.toString())
          ..threads()
          ..archived()
          ..public(),
        queryParams: {if (before != null) "before": before.toIso8601String(), if (limit != null) "limit": limit}));

    return ThreadListResultWrapper(client, response.jsonBody as RawApiMap);
  }

  @override
  Future<void> joinThread(Snowflake channelId) async {
    await executeSafe(BasicRequest(
      HttpRoute()
        ..channels(id: channelId.toString())
        ..threadMembers(id: "@me"),
      method: "PUT",
    ));
  }

  @override
  Future<void> leaveThread(Snowflake channelId) async {
    await executeSafe(BasicRequest(
      HttpRoute()
        ..channels(id: channelId.toString())
        ..threadMembers(id: "@me"),
      method: "DELETE",
    ));
  }

  @override
  Future<void> removeThreadMember(Snowflake channelId, Snowflake userId) async {
    await executeSafe(BasicRequest(
      HttpRoute()
        ..channels(id: channelId.toString())
        ..threadMembers(id: userId.toString()),
      method: "DELETE",
    ));
  }

  @override
  Future<IGuildSticker> createGuildSticker(Snowflake guildId, StickerBuilder builder) async {
    final response = await executeSafe(MultipartRequest(
        HttpRoute()
          ..guilds(id: guildId.toString())
          ..stickers(),
        [builder.file.getMultipartFile()],
        fields: builder.build(),
        method: "POST"));

    return GuildSticker(response.jsonBody as RawApiMap, client);
  }

  @override
  Future<IGuildSticker> editGuildSticker(Snowflake guildId, Snowflake stickerId, StickerBuilder builder) async {
    final response = await executeSafe(BasicRequest(
        HttpRoute()
          ..guilds(id: guildId.toString())
          ..stickers(id: stickerId.toString()),
        method: "PATCH"));

    return GuildSticker(response.jsonBody as RawApiMap, client);
  }

  @override
  Future<void> deleteGuildSticker(Snowflake guildId, Snowflake stickerId) async {
    await executeSafe(BasicRequest(
      HttpRoute()
        ..guilds(id: guildId.toString())
        ..stickers(id: stickerId.toString()),
      method: "DELETE",
    ));
  }

  @override
  Future<IGuildSticker> fetchGuildSticker(Snowflake guildId, Snowflake stickerId) async {
    final response = await executeSafe(BasicRequest(
      HttpRoute()
        ..guilds(id: guildId.toString())
        ..stickers(id: stickerId.toString()),
    ));

    return GuildSticker(response.jsonBody as RawApiMap, client);
  }

  @override
  Stream<IGuildSticker> fetchGuildStickers(Snowflake guildId) async* {
    final response = await executeSafe(BasicRequest(
      HttpRoute()
        ..guilds(id: guildId.toString())
        ..stickers(),
    ));

    for (final rawSticker in response.jsonBody) {
      yield GuildSticker(rawSticker as RawApiMap, client);
    }
  }

  @override
  Future<IStandardSticker> getSticker(Snowflake id) async {
    final response = await executeSafe(BasicRequest(
      HttpRoute()..stickers(id: id.toString()),
    ));

    return StandardSticker(response.jsonBody as RawApiMap, client);
  }

  @override
  Stream<StickerPack> listNitroStickerPacks() async* {
    final response = await executeSafe(BasicRequest(
      HttpRoute()..stickerpacks(),
    ));

    for (final rawSticker in response.jsonBody['sticker_packs']) {
      yield StickerPack(rawSticker as RawApiMap, client);
    }
  }

  @override
  String memberAvatarURL(Snowflake memberId, Snowflake guildId, String avatarHash, {String format = "webp"}) =>
      "${Constants.cdnUrl}/guilds/$guildId/users/$memberId/avatars/$avatarHash.$format";

  @override
  @override
  String? userBannerURL(Snowflake userId, String? hash, {String? format, int? size}) {
    if (hash == null) {
      return null;
    }
    var url = "${Constants.cdnUrl}/banners/$userId/$hash.";

    if (format == null) {
      if (hash.startsWith("a_")) {
        url += "gif";
      } else {
        url += "webp";
      }
    } else {
      url += format;
    }

    if (size != null) {
      url += "?size=$size";
    }

    return url;
  }

  @override
  String getRoleIconUrl(Snowflake roleId, String iconHash, String format, int size) => "${Constants.cdnUrl}/role-icons/$roleId/$iconHash.$format?size=$size";

  @override
  Future<IThreadMember> fetchThreadMember(Snowflake channelId, Snowflake guildId, Snowflake memberId) async {
    final result = await executeSafe(BasicRequest(HttpRoute()
      ..channels(id: channelId.toString())
      ..threadMembers(id: memberId.toString())));

    return ThreadMember(client, result.jsonBody as RawApiMap, GuildCacheable(client, guildId));
  }

  @override
  Future<ThreadChannel> editThreadChannel(Snowflake channelId, ThreadBuilder builder, {String? auditReason}) async {
    final response =
        await executeSafe(BasicRequest(HttpRoute()..channels(id: channelId.toString()), method: "PATCH", body: builder.build(), auditLog: auditReason));

    return ThreadChannel(client, response.jsonBody as RawApiMap);
  }

  @override
  Future<GuildEvent> createGuildEvent(Snowflake guildId, GuildEventBuilder builder) async {
    final response = await executeSafe(BasicRequest(
        HttpRoute()
          ..guilds(id: guildId.toString())
          ..scheduledEvents(),
        method: 'POST',
        body: builder.build()));

    final event = GuildEvent(response.jsonBody as RawApiMap, client);
    client.guilds[guildId]?.scheduledEvents[event.id] = event;
    return event;
  }

  @override
  Future<void> deleteGuildEvent(Snowflake guildId, Snowflake guildEventId) => executeSafe(BasicRequest(
      HttpRoute()
        ..guilds(id: guildId.toString())
        ..scheduledEvents(id: guildEventId.toString()),
      method: 'DELETE'));

  @override
  Future<GuildEvent> editGuildEvent(Snowflake guildId, Snowflake guildEventId, GuildEventBuilder builder) async {
    final response = await executeSafe(BasicRequest(
        HttpRoute()
          ..guilds(id: guildId.toString())
          ..scheduledEvents(id: guildEventId.toString()),
        method: 'PATCH',
        body: builder.build()));

    final event = GuildEvent(response.jsonBody as RawApiMap, client);
    client.guilds[guildId]?.scheduledEvents[guildEventId] = event;
    return event;
  }

  @override
  Future<GuildEvent> fetchGuildEvent(Snowflake guildId, Snowflake guildEventId) async {
    final response = await executeSafe(BasicRequest(
      HttpRoute()
        ..guilds(id: guildId.toString())
        ..scheduledEvents(id: guildEventId.toString()),
    ));

    final event = GuildEvent(response.jsonBody as RawApiMap, client);
    client.guilds[guildId]?.scheduledEvents[event.id] = event;
    return event;
  }

  @override
  Stream<GuildEventUser> fetchGuildEventUsers(Snowflake guildId, Snowflake guildEventId,
      {int limit = 100, bool withMember = false, Snowflake? before, Snowflake? after}) async* {
    final response = await executeSafe(BasicRequest(
      HttpRoute()
        ..guilds(id: guildId.toString())
        ..scheduledEvents(id: guildEventId.toString())
        ..users(),
      queryParams: {
        'limit': limit,
        'with_member': withMember,
        if (before != null) 'before': before.toString(),
        if (after != null) 'after': after.toString(),
      },
    ));

    for (final rawGuildEventUser in response.jsonBody as RawApiList) {
      yield GuildEventUser(rawGuildEventUser as RawApiMap, client, guildId);
    }
  }

  @override
  Stream<GuildEvent> fetchGuildEvents(Snowflake guildId, {bool withUserCount = false}) async* {
    final response = await executeSafe(BasicRequest(
        HttpRoute()
          ..guilds(id: guildId.toString())
          ..scheduledEvents(),
        method: 'GET',
        queryParams: {'with_user_count': withUserCount.toString()}));

    for (final rawGuildEvent in response.jsonBody as RawApiList) {
      final event = GuildEvent(rawGuildEvent as RawApiMap, client);
      client.guilds[guildId]?.scheduledEvents[event.id] = event;
      yield event;
    }
  }

  @override
  Stream<IAutoModerationRule> fetchAutoModerationRules(Snowflake guildId) async* {
    final response = await executeSafe(
      BasicRequest(
        HttpRoute()
          ..guilds(id: guildId.toString())
          ..autoModeration()
          ..rules(),
      ),
    );

    for (final rawRule in response.jsonBody as RawApiList) {
      final rule = AutoModerationRule(rawRule as RawApiMap, client);
      client.guilds[guildId]?.autoModerationRules[rule.id] = rule;
      yield rule;
    }
  }

  @override
  Future<IAutoModerationRule> fetchAutoModerationRule(Snowflake guildId, Snowflake ruleId) async {
    final response = await executeSafe(
      BasicRequest(
        HttpRoute()
          ..guilds(id: guildId.toString())
          ..autoModeration()
          ..rules(id: ruleId.toString()),
      ),
    );

    final rule = AutoModerationRule(response.jsonBody as RawApiMap, client);

    client.guilds[guildId]?.autoModerationRules[ruleId] = rule;

    return rule;
  }

  @override
  Future<IAutoModerationRule> createAutoModerationRule(Snowflake guildId, AutoModerationRuleBuilder builder, {String? auditReason}) async {
    final response = await executeSafe(
      BasicRequest(
        HttpRoute()
          ..guilds(id: guildId.toString())
          ..autoModeration()
          ..rules(),
        method: 'POST',
        auditLog: auditReason,
        body: builder.build(),
      ),
    );

    final rule = AutoModerationRule(response.jsonBody as RawApiMap, client);

    client.guilds[guildId]?.autoModerationRules[rule.id] = rule;

    return rule;
  }

  @override
  Future<IAutoModerationRule> editAutoModerationRule(Snowflake guildId, Snowflake ruleId, AutoModerationRuleBuilder builder, {String? auditReason}) async {
    final response = await executeSafe(
      BasicRequest(
        HttpRoute()
          ..guilds(id: guildId.toString())
          ..autoModeration()
          ..rules(id: ruleId.toString()),
        body: builder.build(),
        auditLog: auditReason,
        method: 'PATCH',
      ),
    );

    final rule = AutoModerationRule(response.jsonBody as RawApiMap, client);

    client.guilds[guildId]?.autoModerationRules[ruleId] = rule;

    return rule;
  }

  @override
  Future<void> deleteAutoModerationRule(Snowflake guildId, Snowflake ruleId, {String? auditReason}) async {
    await executeSafe(
      BasicRequest(
        HttpRoute()
          ..guilds(id: guildId.toString())
          ..autoModeration()
          ..rules(id: ruleId.toString()),
        auditLog: auditReason,
        method: 'DELETE',
      ),
    );

    client.guilds[guildId]?.autoModerationRules.remove(ruleId);
  }
}<|MERGE_RESOLUTION|>--- conflicted
+++ resolved
@@ -978,7 +978,6 @@
   Future<IUser> fetchUser(Snowflake userId) async {
     final response = await executeSafe(BasicRequest(HttpRoute()..users(id: userId.toString())));
 
-<<<<<<< HEAD
     final user = User(client, (response as HttpResponseSuccess).jsonBody as RawApiMap);
 
     if (client.cacheOptions.userCachePolicyLocation.http) {
@@ -986,9 +985,6 @@
     }
 
     return user;
-=======
-    return User(client, response.jsonBody as RawApiMap);
->>>>>>> ac382007
   }
 
   @override

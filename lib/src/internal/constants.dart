--- conflicted
+++ resolved
@@ -33,11 +33,7 @@
   static const int apiVersion = 10;
 
   /// Version of Nyxx
-<<<<<<< HEAD
   static const String version = "5.0.0-dev.1";
-=======
-  static const String version = "4.5.0-dev.0";
->>>>>>> e82f8a6d
 
   /// Url to Nyxx repo
   static const String repoUrl = "https://github.com/nyxx-discord/nyxx";
@@ -54,7 +50,6 @@
   }
 }
 
-<<<<<<< HEAD
 class CdnConstants {
   /// The allowed extensions for the CDN urls.
   static const List<String> allowedExtensions = ['webp', 'png', 'gif', 'jpg', 'jpeg'];
@@ -64,7 +59,8 @@
 
   /// The allowed sizes.
   static const List<int> allowedSizes = [16, 32, 48, 64, 80, 96, 128, 160, 240, 256, 320, 480, 512, 640, 1024, 1280, 1536, 2048, 3072, 4096];
-=======
+}
+
 /// The type of encoding to receive/send payloads to discord.
 enum Encoding {
   /// ETF (External Term Format) encoding
@@ -74,5 +70,4 @@
   /// JSON (JavaScript Object Notation) is an universal data transferring model,
   /// it can be used on production too.
   json
->>>>>>> e82f8a6d
 }
--- conflicted
+++ resolved
@@ -176,11 +176,7 @@
       return;
     }
 
-<<<<<<< HEAD
     final nickname = raw["d"]["nickname"] as String?;
-=======
-    final nickname = raw["d"]["nick"] as String?;
->>>>>>> 02fe467f
     final roles = (raw["d"]["roles"] as RawApiList).map(Snowflake.new).toList();
     final boostingSince = DateTime.tryParse(raw["premium_since"] as String? ?? "");
 

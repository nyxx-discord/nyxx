name: nyxx
<<<<<<< HEAD
version: 5.0.0-dev.1
=======
version: 4.5.0-dev.0
>>>>>>> e82f8a6d
description: A Discord library for Dart. Simple, robust framework for creating discord bots for Dart language.
homepage: https://github.com/nyxx-discord/nyxx
repository: https://github.com/nyxx-discord/nyxx
documentation: https://nyxx.l7ssha.xyz
issue_tracker: https://github.com/nyxx-discord/nyxx/issues

environment:
  sdk: '>=2.17.0 <3.0.0'

dependencies:
  http: ^0.13.3
  logging: ^1.0.1
  path: ^1.8.0
  retry: ^3.1.0
  eterl: ^1.0.1

dev_dependencies:
  test: ^1.19.0
  mockito: ^5.0.16
  build_runner: ^2.1.4
  lints: ^2.0.0
  coverage: ^1.0.3<|MERGE_RESOLUTION|>--- conflicted
+++ resolved
@@ -1,9 +1,5 @@
 name: nyxx
-<<<<<<< HEAD
 version: 5.0.0-dev.1
-=======
-version: 4.5.0-dev.0
->>>>>>> e82f8a6d
 description: A Discord library for Dart. Simple, robust framework for creating discord bots for Dart language.
 homepage: https://github.com/nyxx-discord/nyxx
 repository: https://github.com/nyxx-discord/nyxx

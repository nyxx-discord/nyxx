--- conflicted
+++ resolved
@@ -69,9 +69,6 @@
       - name: Setup Dart Action
         uses: dart-lang/setup-dart@v1
 
-      - name: Install lcov
-        run: sudo apt-get install -y lcov
-
       - name: Checkout
         uses: actions/checkout@v2.3.4
 
@@ -87,33 +84,4 @@
         run: dart pub get
 
       - name: Unit tests
-<<<<<<< HEAD
-        run: dart run test --coverage="coverage" test/unit/**
-
-      - name: Integration tests
-        if: ${{ env.TEST_TOKEN }} != ''
-        run: dart run test --coverage="coverage" test/integration/**
-
-      - name: Format coverage
-        run: dart run coverage:format_coverage --lcov --in=coverage --out=coverage/coverage.lcov --packages=.packages --report-on=lib
-
-      - name: Generate coverage
-        run: genhtml coverage/coverage.lcov -o coverage/coverage_gen
-
-      - name: Extract branch name
-        shell: bash
-        run: echo "##[set-output name=branch;]$(echo ${GITHUB_REF#refs/heads/})"
-        id: extract_branch
-
-      - name: Deploy code coverage
-        uses: easingthemes/ssh-deploy@v2.1.5
-        env:
-          SSH_PRIVATE_KEY: ${{ secrets.DEPLOY_SSH_SERVER_KEY }}
-          ARGS: '-rltDzvO --rsync-path="mkdir -p ${{ secrets.DEPLOY_REMOTE_TARGET }}/coverage/nyxx/${{ steps.extract_branch.outputs.branch }}/ && rsync"'
-          SOURCE: "coverage/coverage_gen/"
-          REMOTE_HOST: ${{ secrets.DEPLOY_REMOTE_HOST }}
-          REMOTE_USER: ${{ secrets.DEPLOY_REMOTE_USER }}
-          TARGET: "${{ secrets.DEPLOY_REMOTE_TARGET }}/coverage/nyxx/${{ steps.extract_branch.outputs.branch }}/"
-=======
-        run: dart run test --coverage="coverage" test/unit/**
->>>>>>> 5e1c53f0
+        run: dart run test --coverage="coverage" test/unit/**
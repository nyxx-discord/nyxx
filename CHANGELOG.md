<<<<<<< HEAD
## 4.0.0-dev.1
__09.05.2022__

- feature: Handle no internet on websocket (#321)
- bug: Remove Error form IHttpResponseError (#324)
  - Fixup field names on IHttpResponseError 
  - Fixup IHttpResponseSuccess name 
- feature: Move to API v10 (#325)

## 4.0.0-dev.0
__31.03.2022__

- feature: Fix target id property and add guild audit logs options (#307)
=======
## 3.4.0
__09.04.2022__

- feature: Add `@bannerUrl()` method (#318)
- feature: Implement paginated bans (#326)
>>>>>>> c4884caf

## 3.3.1
__30.03.2022__

- bug: Fix member not being initialized in IMessage (#315)

## 3.3.0
__15.03.2022__

- feature: Guild emoji improvements (#305)
  - Added missing properties on `IBaseGuildEmoji`.
  - Partial emoji can be now resolved to it's full instance with `resolve()` method
  - Author of emoji can be now resolved with `fetchCreator()`
- feature: Allow editing messages to remove content (#313)
- feature: Add previous state to *UpdateEvents (#311)
- bug: fix: initialize name and format values for PartialSticker (#308)
- bug: Make IHttpResponseError subclass Exception (#303)
- bug: Update documentation (#302)

## 3.3.0-dev.1
__05.03.2022__

- feature: Guild emoji improvements (#305)
  - Added missing properties on `IBaseGuildEmoji`. 
  - Partial emoji can be now resolved to it's full instance with `resolve()` method
  - Author of emoji can be now resolved with `fetchCreator()`
- bug: Make IHttpResponseError subclass Exception (#303)
- bug: Update documentation (#302)

## 3.3.0-dev.0
__08.02.2022__

- feature: Implement TextInput component type

## 3.2.7
__08.02.2022__

- bugfix: Remove noop constructor parameters. Deprecate old parameters on INyxxFactory

## 3.2.6
__01.02.2022__

- bugfix: Fix permission serialisation

## 3.2.5
__30.01.2022__

- bugfix: Serialization error with permissions on ChannelBuilder. Fixes #294
- bugfix: Fix MemberBuilder serialization json error

## 3.2.4
__23.01.2022__

- bugfix: Properly serialize member edit payload. Fixes #291
- bugfix: Improve shard searching mechanism. Fixes #290
- bugfix: Fix message deserialization bug with roleMentions. Fixes #289

## 3.2.3
__10.01.2022__

- Fixup invalid formatting of emoji in BaseGuildEmoji.formatForMessage (#286)

## 3.2.2
__08.01.2022__

- Fix message edit behavior (#283)
- Fix `addEmbed` behavior on message builder (#284)

## 3.2.1
__01.01.2022__

- Fixup bug with deserialization of new field on voice guild channel introduced in previous release

## 3.2.0
__31.12.2021__

- Add missing ActivityTypes (#275)
- Fix deserialization of presence update event (#277)
- Implement voice channel region (#278)

## 3.1.1
__29.12.2021__

- Correctly expose `builder` parameter in `IMember#edit`

## 3.1.0
__28.12.2021__

- Implement patches needed for external sharding feature (#266)
- Implement boost progress bar (#266)
- Implement timeouts (#267)
  - deprecation of edit method parameters in favor of `MemberBuilder` class. In next major release all parameters except `builder`
    and `auditReason` will be removed 
- Fix incorrectly initialised onDmReceived and onSelfMention streams (#270)

## 3.0.1
__21.12.2021__

- Fix CliItegration plugin not working with IgnoreExceptions (#256)
- Use logger instead of print (#259)
- Fix typo in file name (#260)
- Nullable close code (#261)
- Missing ActivityBuilder (#262)

## 3.0.0
__19.12.2021__

- Implemented new interface-based entity model.
  > All concrete implementations of entities are now hidden behind interfaces which exports only behavior which is
  > intended for end developer usage. For example: User is now not exported and its interface `IUser` is available for developers.
  > This change shouldn't have impact of end developers.
- Implemented basic plugin system for reusable framework plugins (Currently available plugins: Logging, CliIntegration, IgnoreExceptions)
  > INyxx now implements `IPluginManager` inteface which allows registering plugin via `registerPlugin`. Developers can create their
  > own plugins which can access various hooks inside INyxx instance. For now plugins system allows hooking up to
  > `onRegister`, `onBotStart` and `onBotStop`.
- Improved cache system. Cache abstractions provided by nyxx are now compatible with `MapMixin<Snowflake, T>`
  > `SnowflakeCache` now implements `MapMixin<Snowflake, T>` and is compatibile with Map
- Allowed running bot as REST only. It enables extensions that only require nyxx entities and http capabilities.
  > Internals of nyxx were rewritten to allow running entirely in REST mode without websocket connection.
  > Previously similar behavior was available but wasn't working as intended.
- Implemented ITextVoiceTextChannel.
  > Discords beta feature `chat in voice channels` was implemented in form of `ITextVoiceTextChannel` interface
- Added support for Guild Scheduled Events
- Do not send auth header when it's not needed
- Added support for Dart 2.15
- Fixup message update payload deserialization
- Implement multiple files uploads. Fixes #226
- Implement missing webhook endpoints. Fixes #235
- Implement get thread member endpoint; Fixes #234
- Implement edit thread channel functionality; Fixes #247
- Fix few message update event deserialization bugs
- Fix TODOs and all analyzer issues

Other changes are initial implementation of unit and integration tests to assure correct behavior of internal framework
processes. Also added `Makefile` with common commands that are run during development.

## 3.0.0-dev.2
__02.12.2021__ 

- Fixup message update payload deserialization

## 3.0.0-dev.1
__02.12.2021__

- Implement multiple files uploads. Fixes #226
- Implement missing webhook endpoints. Fixes #235
- Implement get thread member endpoint; Fixes #234
- Implement edit thread channel functionality; Fixes #247
- Fix few message update event deserialization bugs
- Fix TODOs and all analyzer issues

## 3.0.0-dev.0
__24.11.2021__

- Implemented new interface-based entity model. 
  > All concrete implementations of entities are now hidden behind interfaces which exports only behavior which is 
  > intended for end developer usage. For example: User is now not exported and its interface `IUser` is available for developers.
  > This change shouldn't have impact of end developers. 
- Implemented basic plugin system for reusable framework plugins (Currently available plugins: Logging, CliIntegration, IgnoreExceptions)
  > INyxx now implements `IPluginManager` inteface which allows registering plugin via `registerPlugin`. Developers can create their
  > own plugins which can access various hooks inside INyxx instance. For now plugins system allows hooking up to
  > `onRegister`, `onBotStart` and `onBotStop`.
- Improved cache system. Cache abstractions provided by nyxx are now compatible with `MapMixin<Snowflake, T>`
  > `SnowflakeCache` now implements `MapMixin<Snowflake, T>` and is compatibile with Map
- Allowed running bot as REST only. It enables extensions that only require nyxx entities and http capabilities.
  > Internals of nyxx were rewritten to allow running entirely in REST mode without websocket connection.
  > Previously similar behavior was available but wasn't working as intended.
- Implemented ITextVoiceTextChannel.
  > Discords beta feature `chat in voice channels` was implemented in form of `ITextVoiceTextChannel` interface 
- Do not send auth header when it's not needed
- Added support for Dart 2.15

Other changes are initial implementation of unit and integration tests to assure correct behavior of internal framework
processes. Also added `Makefile` with common commands that are run during development. 

## 2.1.1
__02.11.2021__

- Fix #236
- Fix #237

## 2.1.0
__22.10.2021__

- Add pending to member (#224)
- use case-insensitive name comparison in _registerCommandHandlers (#225)

## 2.0.5
_15.10.2021_

- Move to Apache 2 license

## 2.0.4
_09.10_2021_

- Fix #215 - invalid application url was generated with zero permissions (592c4dcc)

## 2.0.3
_04.10.2021_

- Fix #214 - Invalid date in embed timestamp (07d855f1)

## 2.0.2
_03.10.2021_

- fix deserialization of autocomplete interaction

## 2.0.1
_03.10.2021_

 - Fix editMember function declaration

## 2.0.0
_03.10.2021_

Second major stable version of nyxx. Since 1.0 changed a lot - internal are completely rewritten, bots should work faster
and more stable and reliable

 - Implemented message components
 - Reworked rate limits implementation
 - Reworked sharding
 - Reworked http internals. Now all raw api calls are accessible.
 - Rework entity structure allowing more flexibility and partial instantiating
 - Slash commands implementation

## 2.0.0-rc.3
_25.04.2021_

> **Release Candidate 2 for stable version. Requires dart sdk 2.12**

 - Removed `w_transport` and replaced it with `http` package for http module and websockets from `dart:io` (18d0163, 5644937, 9b863a4, 06482f9)
 - Fix replacing embed field. Order of fields is now preserved (f667c2a)
 - Dart2native support (1c6a4f3)
 - Rewrite of internal object structure (ff8953d)
 - Expose raw api call api (f297cc0)
 - Add support for gateway transport compression (fd090dd)
 - Moved to v8 on REST and gateway (423173d)
 - Intents value is now required and added to Nyxx constructor (2b3e002)
 - Added ability to configure cache (163eca9)
 - Implemented stickers (16f2b79)
 - Implemented inline replies (e412ec9)
 - Added raw shard event stream (627f4a0)
 - Fix message reaction events were not triggered when cache misses message (fedbd88)
 - New utils related to slash commands (8e46b71) @HarryET
 - Fixed bug where message with only files cannot be sent (1092624)
 - Fixed setPresence method (fbb9c39) @One-Nub
 - Added missing delete() method to IChannel (131ecc0)
 - Added support for stage channels
 - Added cache options for user 

## 1.0.2
_08.09.2020_

- Fix guild embed channel deserialization
- Fix store and news channel deserialization

## 1.0.1
_29.08.2020_

- Fix voice state cache being not initialized properly.

## 1.0.0
_24.08.2020_

> **Stable release - breaks with previous versions - this version required Dart 2.9 stable and non-nullable experiment to be enabled to function**

> **`1.0.0` drops support for browser. Nyxx will now run only on VM**

 - `nyxx` package contains only basic functionality - everything else is getting own package
   - `main lib package`
        * Fixed errors and exceptions to be more self-explanatory
        * Added new and fixed old examples. Added additional documentation, fixed code to be more idiomatic
        * Logger fixes. User is now able to use their logger implementation. Or disable logging whatsover 
        * New internal http submodule - errors got from discord are always returned to end user. Improved ratelimits and errors hadling
        * Now initial presence can be specified
        * Added support for conneting to voice channel. No audio support by now tho
        * Cache no longer needed for bot to function properly
            - There is now difference between cached and uncached objects
            - Events will provide objects if cache but also raw data received from websocket (etc. snowflakes)
            - Better cache handling with better events performance
        * Implemented missing API features
        * **Added support for sharding. Bot now spawn isolate per shard to handle incoming data**
        * Fixed websocket connectin issues. Now lib should reliably react to websocket errors
        * Added `MemberChunkEvent` to client. Invoked when event is received on websocket.
        * Lib will try to properly close ws connections when process receives SIGTERM OR SIGINT.
        * Added support to shutdown hooks. Code in these hooks will be run before disposing and closed shards and/or client
        * Fixed and moved around docs
        * New internal structure of lib
        * Added extensions for `String` and `int` for more convenient way to convert them to `Snowflake`
        * Added support for gateway intents
        * `Snowflake` objects are now ints
        * Implemented member search endpoints for websocket and API
        * Added missing wrappers for data from discord
        * `==` operator fixes for objects
        
## [0.30.0](https://github.com/l7ssha/nyxx/compare/0.24.0...0.30.0)
_Tue 07.02.2019_

*This version drops support for Dart SDK 1.x; Nyxx now only supports Dart 2.0+ including dev sdk.*

*Changelog can be incomplete - it's hard to track changes across few months*

- **Features added**
  * **SUPPORT FOR DART 2.0+**
  * **ADDED SUPPORT FOR VOICE via Lavalink**
  * **PERMISSIONS OVERHAUL**
    - Proper permissions handling
  * **COMMANDS FRAMEWORK REWRITTEN**
    - Dispatch pipe is completely rewritten. Bot should operate about 2-8x faster
    - Allowed to declare single method commands without using classes
    - Added support for specify custom restrictions to commands handlers
    - Classes now have to be annotated with `Module` instead of `Command`
    - `Remainder` can now called data to `List<String>` or `String`
    - Added `Preprocessor` and `Posprocessor`
    - Removed help system
  * **COMMANDS PARSER**
    - Allows to define simple commands handlers
  * **Nyxx can be now used in browser**
  * Many additions to `Member` and `User` classes
  * Changed internal library structure
  * Implemented Iterable for Channel to query messages
  * Added typing event per channel
  * Using `v7` api endpoint
  * Added support for zlib compressed gateway payload
  * Added endpoints for Guild, Emoji, Role, Member
  * Added utils module
  * Allowed to download attachments. (`Downloadable` interface)
  * Implemented new Discord features (Priority speaker, Slowmode)
  * Added `DiscordColor` class
  * Added `Binder` util
  * Added `Cache`
  * Added `MessageBuilder`
  * Added interfaces `Downloadable`, `Mentionable`, `Debugable`, `Disposable`, `GuildEntity`
- **Bug fixes**
  * **Lowered memory usage**
  * **Websocket fixed**
  * Fixed Emojis comparing
  * Fixed searching in Emojis unicode
  * Code cleanup and style fixes
  * Proper error handling for `CommandsFramework`
  * Gateway fixes
  * Object deserializing fixes
  * Memory and performance improvements
  * Random null exceptions
  * Emojis CDN fixes
  * Few fixes for ratelimitter
- **Changes**
  * **Docs are rewritten**
  * **Faster deserialization**
  * **Embed builders rewritten**
  * Removed autosharding.
  * Every object which has id is now subclass of `SnowflakeEntity`.
  * Snowflakes are default id entities
  * Internal nyxx API changes
  * Cooldown cache rewritten
  * Presence sending fixes
  * Title is not required for EmbedBuilder
  * Removed unnecessary dependencies

## [0.24.0](https://github.com/l7ssha/nyxx/compare/0.23.1...0.24.0)
_Tue 03.08.2018_

- **Changes**
  * nyxx now supports Dart 2.0
  * Added Interactivity module
  * Added few methods to `CommandContext`
  * Rewritten `CooldownCache`

- **Bug fixes**
  * Fixed `Command` help generating error
  * Fixed Emojis equals operator

## [0.23.1](https://github.com/l7ssha/nyxx/compare/0.23.0...0.23.1)
_Tue 31.07.2018_

- **Bug fixes**
  * Fixed `MessageDeleteEvent` deserializing error
  * Fixed checking for channel nsfw for CommandsFramework

## [0.23.0](https://github.com/l7ssha/nyxx/compare/0.22.1...0.23.0)
_Mon 30.07.2018_

- **New features**
  * Support for services - DEPENDENCY INJECTION
  * Support for type parsing
  * Logging support
  * Listener for messages for channel
  * Automatic registering Services and Commands
  * `Remainder` annotation which captures all remaining text
  * Permissions are now **READ/WRITE** - added PermissionsBuilder
  * Checking for topics and if channel is nsfw for commands
- **Bug fixes**
  * Fixed error throwing
  * Text in quotes is one String
  * Fixed StreamControllers to be broadcast
  * Removed unnecessary fields from DMChannel and GroupDMChannel
  * Big performance improvement of CommandFramework
  * Fixed Permissions opcode
  * `delay()` changed to `nextMessage()`
- **Deprecations**
  * Deprecated browser target  
  * Removed MirrorsCommandFramework and InstanceCommandFramework

## [0.22.1](https://github.com/l7ssha/nyxx/compare/0.22.0...0.22.1)
_Wed 11.07.2018_

- **Bug fixes**
  * Fixed bug with sending Emoji. `toString()` now return proper representation ready to send via message
- **New features**
  * Searching in `EmojisUnicode` is now handled by future.
  * toString() in `User`, `Channel`, `Role` now returns mention instead of content, name etc.

## [0.22.0](https://github.com/l7ssha/nyxx/compare/0.21.5...0.22.0)
_Wed 11.07.2018_

- **Bug fixes**
  * Next serialization bug fixes
- **New features**
  * Added support for [audit logs](https://discordapp.com/developers/docs/resources/audit-log)
  * Searching in `EmojisUnicode` based on shortcode
  
## [0.21.5](https://github.com/l7ssha/nyxx/compare/0.21.4...0.21.5)
_Fri 09.07.2018_

- **Bug fixes**
  * Fixed embed serialization
  
## [0.21.4](https://github.com/l7ssha/nyxx/compare/0.21.3...0.21.4)
_Fri 09.07.2018_

- **Bug fixes**
  * Fixed embed serialization
  
  
## [0.21.3](https://github.com/l7ssha/nyxx/compare/0.21.2...0.21.3)
_Fri 08.07.2018_

- **Bug fixes**
  * Fixed embed serialization
- **Added few Docs**


## [0.21.2](https://github.com/l7ssha/nyxx/compare/0.21.1...0.21.2)
_Fri 06.07.2018_

- **Bug fixes**
  * Added overrides
  * Implemented hashCode
  * Fixed return type for `delay()` in Command class


## [0.21.1](https://github.com/l7ssha/nyxx/compare/0.21.0...0.21.1)
_Fri 06.07.2018_

- **Bug fixes**
  * Fixed constructors in MessageChannel and TextChannel


## [0.21.0](https://github.com/l7ssha/nyxx/compare/0.20.0...0.21.0)
_Fri 06.07.2018_

- **New features**
  * Support for sending files, attaching files in embed
  * Added missing gateway events
  * Replaced String ids with `Snowflake` type
- **Bug fixes**<|MERGE_RESOLUTION|>--- conflicted
+++ resolved
@@ -1,24 +1,22 @@
-<<<<<<< HEAD
 ## 4.0.0-dev.1
 __09.05.2022__
 
 - feature: Handle no internet on websocket (#321)
 - bug: Remove Error form IHttpResponseError (#324)
-  - Fixup field names on IHttpResponseError 
-  - Fixup IHttpResponseSuccess name 
+  - Fixup field names on IHttpResponseError
+  - Fixup IHttpResponseSuccess name
 - feature: Move to API v10 (#325)
 
 ## 4.0.0-dev.0
 __31.03.2022__
 
 - feature: Fix target id property and add guild audit logs options (#307)
-=======
+
 ## 3.4.0
 __09.04.2022__
 
 - feature: Add `@bannerUrl()` method (#318)
 - feature: Implement paginated bans (#326)
->>>>>>> c4884caf
 
 ## 3.3.1
 __30.03.2022__

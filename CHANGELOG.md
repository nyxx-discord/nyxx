--- conflicted
+++ resolved
@@ -1,9 +1,3 @@
-<<<<<<< HEAD
-## 5.0.0-dev.2
-__26.01.2023__
-
-- sync with dev branch (up to 4.5.0-dev.0)
-=======
 ## 4.5.0
 __18.02.2023__
 
@@ -23,7 +17,11 @@
 - bug: Fix update member roles equality (#438)
 - documentation: Fix comments and nullability in examples (#416)
 - documentation: Add message intent to readme (#428)
->>>>>>> 02fe467f
+
+## 5.0.0-dev.2
+__26.01.2023__
+
+- sync with dev branch (up to 4.5.0-dev.0)
 
 ## 4.5.0-dev.0
 __26.01.2023__

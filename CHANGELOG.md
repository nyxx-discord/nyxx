--- conflicted
+++ resolved
@@ -1,4 +1,3 @@
-<<<<<<< HEAD
 ## 4.0.0-dev.1
 __09.05.2022__
 
@@ -12,12 +11,11 @@
 __31.03.2022__
 
 - feature: Fix target id property and add guild audit logs options (#307)
-=======
+
 ## 3.4.2
 __22.04.2022__
 
 - bug: Fix setting `channel` to `null` in MemberBuilder causing errors
->>>>>>> 240d34be
 
 ## 3.4.1
 __10.04.2022__

--- conflicted
+++ resolved
@@ -1,9 +1,3 @@
-<<<<<<< HEAD
-## 5.0.0-dev.0
-__20.09.2022__
-
-- refactor: Make CDN urls more reliable (#373)
-=======
 ## 4.1.1
 __23.10.2022__
 
@@ -20,7 +14,11 @@
 - feature: Event to notify change of connection status (#364)
 - feature: feature: auto moderation (#353)
 - bug: Fixup shard disconnect event
->>>>>>> 541bd7a2
+
+## 5.0.0-dev.0
+__20.09.2022__
+
+- refactor: Make CDN urls more reliable (#373)
 
 ## 4.1.0-dev.4
 __15.09.2022__

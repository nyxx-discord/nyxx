--- conflicted
+++ resolved
@@ -1,4 +1,3 @@
-<<<<<<< HEAD
 ## 4.0.0-dev.1
 __09.05.2022__
 
@@ -12,12 +11,11 @@
 __31.03.2022__
 
 - feature: Fix target id property and add guild audit logs options (#307)
-=======
+
 ## 3.4.1
 __10.04.2022__
 
 - bug: bugfix: failed to edit guild members (#328)
->>>>>>> a28deed5
 
 ## 3.4.0
 __09.04.2022__

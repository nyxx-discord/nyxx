--- conflicted
+++ resolved
@@ -59,15 +59,9 @@
       prefix = client.self.mention;
     }
 
-<<<<<<< HEAD
-    stream.listen((MessageEvent e) {
-      if (ignoreBots && e.message.author.bot) return;
-      if (!e.message.content.startsWith(prefix)) return;
-=======
       stream!.listen((MessageEvent e) {
         if (ignoreBots && e.message?.author != null && e.message!.author!.bot) return;
         if (!e.message!.content.startsWith(prefix)) return;
->>>>>>> 72e0fda8
 
       Future(() => dispatch(e));
     });
@@ -174,24 +168,12 @@
   }
 
   /// Dispatches onMessage event to framework.
-<<<<<<< HEAD
-  ///
-  /// Optionally takes a [prefix] to remove from the message recieved from MessageEvent [e].
-  Future dispatch(MessageEvent e, {String prefix}) async {
-    var cmdWithoutPrefix;
-    if (prefix == null) {
-      cmdWithoutPrefix = e.message.content.replaceFirst(this.prefix, "").trim();
-    } else {
-      cmdWithoutPrefix = e.message.content.replaceFirst(prefix, "").trim();
-    }
-=======
   Future _dispatch(MessageEvent e) async {
     if(e.message == null) {
       return;
     }
 
     var cmdWithoutPrefix = e.message!.content.replaceFirst(prefix, "").trim();
->>>>>>> 72e0fda8
 
     _CommandMetadata matchedMeta;
     try {

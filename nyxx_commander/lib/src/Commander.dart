--- conflicted
+++ resolved
@@ -94,12 +94,8 @@
     }
 
     // Find matching command with given message content
-<<<<<<< HEAD
-    final matchingCommand = _CommandMatcher._findMatchingCommand(event.message.content.replaceFirst(prefix, "").trim().split(" "), _commandEntities) as CommandHandler?;
-
-=======
-    final matchingCommand = _commandEntities._findMatchingCommand(event.message.content.toLowerCase().replaceFirst(prefix, "").trim().split(" ")) as CommandHandler?;
->>>>>>> 067b017c
+    final matchingCommand = _CommandMatcher._findMatchingCommand(event.message.content.toLowerCase().replaceFirst(prefix, "").trim().split(" "), _commandEntities) as CommandHandler?;
+
     if(matchingCommand == null) {
       return;
     }

--- conflicted
+++ resolved
@@ -136,11 +136,7 @@
   Future<Map<IEmoji, int>> awaitEmojis(Message msg, Duration duration){
     final collectedEmoji = <IEmoji, int>{};
     return Future<Map<IEmoji, int>>(() async {
-<<<<<<< HEAD
-      await for (final event in client.onMessageReactionAdded.where((evnt) => evnt.message != null && evnt.message!.id == msg.id)) {
-=======
       await for (final event in (msg.client as Nyxx).onMessageReactionAdded.where((evnt) => evnt.message != null && evnt.message!.id == msg.id)) {
->>>>>>> 7e97f19c
         if (collectedEmoji.containsKey(event.emoji)) {
           // TODO: NNBD: weird stuff
           var value = collectedEmoji[event.emoji];
@@ -162,11 +158,7 @@
   /// Waits for first [TypingEvent] and returns it. If timed out returns null.
   /// Can listen to specific user by specifying [user]
   Future<TypingEvent?> waitForTyping(User user, {Duration timeout = const Duration(seconds: 30)}) =>
-<<<<<<< HEAD
-      Future<TypingEvent?>(() => client.onTyping.firstWhere((e) => e.user == user && e.channel == this.channel)).timeout(timeout, onTimeout: () => null);
-=======
       Future<TypingEvent?>(() => (user.client as Nyxx).onTyping.firstWhere((e) => e.user == user && e.channel == this.channel)).timeout(timeout, onTimeout: () => null);
->>>>>>> 7e97f19c
 
   /// Gets all context channel messages that satisfies [predicate].
   ///

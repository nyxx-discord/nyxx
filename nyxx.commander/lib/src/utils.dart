part of nyxx_commander;

// TODO: FIX. I think that is just awful but is does its job
extension _CommandMatcher on Iterable<CommandEntity> {
  CommandEntity? _findMatchingCommand(Iterable<String> messageParts) {
    for (final entity in this) {
      if(entity is CommandGroup && entity.name == "") {
        final e = entity._commandEntities._findMatchingCommand(messageParts);

        if(e != null) {
          return e;
        }
      }

<<<<<<< HEAD
      if(entity is CommandGroup && entity.isEntityName(messageParts.first)) {
=======
      if(entity is CommandGroup && entity.name == messageParts.first) {
        if (messageParts.length == 1 && entity.defaultHandler != null) {
          return entity.defaultHandler;
        } else if (messageParts.length == 1 && entity.defaultHandler == null) {
          return null;
        }

>>>>>>> 029f1f69
        final e = entity._commandEntities._findMatchingCommand(messageParts.skip(1));

        if(e != null) {
          return e;
        }
      }

      if(entity is CommandHandler && entity.isEntityName(messageParts.first)) {
        return entity;
      }
    }

    return null;
  }
}<|MERGE_RESOLUTION|>--- conflicted
+++ resolved
@@ -12,9 +12,6 @@
         }
       }
 
-<<<<<<< HEAD
-      if(entity is CommandGroup && entity.isEntityName(messageParts.first)) {
-=======
       if(entity is CommandGroup && entity.name == messageParts.first) {
         if (messageParts.length == 1 && entity.defaultHandler != null) {
           return entity.defaultHandler;
@@ -22,7 +19,6 @@
           return null;
         }
 
->>>>>>> 029f1f69
         final e = entity._commandEntities._findMatchingCommand(messageParts.skip(1));
 
         if(e != null) {
@@ -30,7 +26,7 @@
         }
       }
 
-      if(entity is CommandHandler && entity.isEntityName(messageParts.first)) {
+      if(entity is CommandHandler && entity.name == messageParts.first) {
         return entity;
       }
     }

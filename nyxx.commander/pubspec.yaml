name: nyxx_commander
version: 1.1.0-dev.2
description: A Discord library for Dart.
homepage: https://github.com/l7ssha/nyxx
repository: https://github.com/l7ssha/nyxx
documentation: https://github.com/l7ssha/nyxx/wiki
issue_tracker: https://github.com/l7ssha/nyxx/issue

environment:
  sdk: '>=2.12.0 <2.13.0'

dependencies:
  http: "^0.13.0"
<<<<<<< HEAD
  logging: "^1.0.0-nullsafety.0"
  nyxx: "^1.1.0-dev.1"

dependency_overrides:
  nyxx:
    path: "../nyxx"
=======
  logging: "^1.0.0"
  nyxx: "^1.1.0-dev.3"
>>>>>>> 4f750651
<|MERGE_RESOLUTION|>--- conflicted
+++ resolved
@@ -11,14 +11,5 @@
 
 dependencies:
   http: "^0.13.0"
-<<<<<<< HEAD
-  logging: "^1.0.0-nullsafety.0"
-  nyxx: "^1.1.0-dev.1"
-
-dependency_overrides:
-  nyxx:
-    path: "../nyxx"
-=======
   logging: "^1.0.0"
-  nyxx: "^1.1.0-dev.3"
->>>>>>> 4f750651
+  nyxx: "^1.1.0-dev.3"
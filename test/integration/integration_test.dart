import 'dart:io';

import 'package:nyxx/nyxx.dart';
import 'package:test/test.dart' hide completes;

import '../function_completes.dart';

void main() {
  final testToken = Platform.environment['TEST_TOKEN'];
  final testTextChannel = Platform.environment['TEST_TEXT_CHANNEL'];

  test(
    'NyxxRest.connect',
    skip: testToken != null ? false : 'No test token provided',
    () async {
      expect(Nyxx.connectRest(testToken!), completes);
    },
  );

  group(
    'NyxxRest',
    skip: testToken != null ? false : 'No test token provided',
    () {
      late NyxxRest client;

      setUp(() async {
        client = await Nyxx.connectRest(testToken!);
      });

      test('users', () async {
        await expectLater(client.users.fetchCurrentUser(), completes);
        await expectLater(client.users.fetchCurrentUserConnections(), completes);
      });

      test('channels', skip: testTextChannel != null ? false : 'No test channel provided', () async {
        final channelId = Snowflake.parse(testTextChannel!);

        await expectLater(client.channels.fetch(channelId), completes);
      });

      test('messages', skip: testTextChannel != null ? false : 'No test channel provided', () async {
        final channelId = Snowflake.parse(testTextChannel!);
        final channel = await client.channels.get(channelId) as TextChannel;

        final env = Platform.environment;

        await expectLater(
          channel.sendMessage(MessageBuilder(
            content: env['GITHUB_RUN_NUMBER'] == null
                ? "Testing new local build. Nothing to worry about 😀"
                : "Running `nyxx` job `#${env['GITHUB_RUN_NUMBER']}` started by `${env['GITHUB_ACTOR']}` on `${env['GITHUB_REF']}` on commit `${env['GITHUB_SHA']}`",
          )),
          completes,
        );

        late Message message;
        await expectLater(
          () async => message = await channel.sendMessage(MessageBuilder(content: 'Test message')),
          completes,
        );

        expect(message.content, equals('Test message'));

        await expectLater(
          () async => message = await message.update(MessageUpdateBuilder(content: 'New content')),
          completes,
        );

        expect(message.content, equals('New content'));

        await expectLater(message.pin(), completes);
        await expectLater(message.unpin(), completes);

        await expectLater(message.delete(), completes);

        await expectLater(
          () async => message = await channel.sendMessage(MessageBuilder(
            attachments: [
              await AttachmentBuilder.fromFile(File('test/files/1.png')),
            ],
          )),
          completes,
        );

        expect(message.attachments, hasLength(1));
        expect(message.attachments.first.fileName, equals('1.png'));

        await expectLater(message.delete(), completes);
      });

      test('webhooks', skip: testTextChannel != null ? false : 'No test channel provided', () async {
        final channelId = Snowflake.parse(testTextChannel!);

        late Webhook webhook;
        await expectLater(
          () async => webhook = await client.webhooks.create(WebhookBuilder(
            name: 'Test webhook',
            channelId: channelId,
          )),
          completes,
        );

        expect(webhook.name, equals('Test webhook'));
        expect(webhook.token, isNotNull);

        await expectLater(
          () async => webhook = await webhook.update(WebhookUpdateBuilder(name: 'New name')),
          completes,
        );

        expect(webhook.name, equals('New name'));
        expect(webhook.token, isNotNull);

        final token = webhook.token!;

        late Message message;
        await expectLater(
          () async => message = (await webhook.execute(token: token, wait: true, MessageBuilder(content: 'Test webhook message')))!,
          completes,
        );

        expect(message.content, equals('Test webhook message'));
        expect(message.author.id, equals(webhook.id));

        await expectLater(
          () async => message = await webhook.updateMessage(message.id, token: token, MessageUpdateBuilder(content: 'New webhook content')),
          completes,
        );

        expect(message.content, equals('New webhook content'));

        await expectLater(
          webhook.deleteMessage(message.id, token: token),
          completes,
        );

        await expectLater(
          webhook.delete(),
          completes,
        );
<<<<<<< HEAD
=======
      });

      test('voice', () async {
        await expectLater(client.voice.listRegions(), completes);
>>>>>>> b394a39c
      });
    },
  );
}<|MERGE_RESOLUTION|>--- conflicted
+++ resolved
@@ -138,13 +138,10 @@
           webhook.delete(),
           completes,
         );
-<<<<<<< HEAD
-=======
       });
 
       test('voice', () async {
         await expectLater(client.voice.listRegions(), completes);
->>>>>>> b394a39c
       });
     },
   );

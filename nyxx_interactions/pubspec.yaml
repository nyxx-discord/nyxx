--- conflicted
+++ resolved
@@ -1,9 +1,5 @@
 name: nyxx_interactions
-<<<<<<< HEAD
-version: 2.0.0-rc.23
-=======
 version: 2.0.0
->>>>>>> b642ce81
 description: Nyxx Interactions Module. Discord library for Dart. Simple, robust framework for creating discord bots for Dart language.
 homepage: https://github.com/nyxx-discord/nyxx
 repository: https://github.com/nyxx-discord/nyxx
@@ -15,16 +11,8 @@
 
 dependencies:
   logging: "^1.0.1"
-<<<<<<< HEAD
-=======
-  nyxx: "^2.0.0"
->>>>>>> b642ce81
   crypto: "^3.0.1"
   nyxx: "^2.0.0-rc.12"
 
 dev_dependencies:
-  test: "^1.17.0"
-
-dependency_overrides:
-  nyxx:
-    path: "../nyxx"+  test: "^1.17.0"
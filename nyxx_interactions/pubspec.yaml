--- conflicted
+++ resolved
@@ -11,12 +11,8 @@
 
 dependencies:
   logging: "^1.0.1"
-<<<<<<< HEAD
-  nyxx: "^2.0.0-rc.11"
+  nyxx: "^2.0.0-rc.12"
   crypto: "^3.0.1"
-=======
-  nyxx: "^2.0.0-rc.12"
->>>>>>> b9d54e4c
 
 dev_dependencies:
   test: "^1.17.0"
--- conflicted
+++ resolved
@@ -55,7 +55,6 @@
               _events.onSlashCommand.add(SlashCommandInteractionEvent._new(_client, event.rawData["d"] as RawApiMap));
               break;
             case 3:
-<<<<<<< HEAD
               final componentType = event.rawData["d"]["data"]["component_type"] as int;
 
               switch (componentType) {
@@ -69,9 +68,6 @@
                   this._logger.warning("Unknown componentType type: [$componentType]; Payload: ${jsonEncode(event.rawData)}");
               }
 
-=======
-              _events.onButtonEvent.add(ComponentInteractionEvent._new(_client, event.rawData["d"] as RawApiMap));
->>>>>>> a07e37f4
               break;
             default:
               this._logger.warning("Unknown interaction type: [$type]; Payload: ${jsonEncode(event.rawData)}");

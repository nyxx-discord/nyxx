--- conflicted
+++ resolved
@@ -13,7 +13,6 @@
 class Interactions {
   static const _interactionCreateCommand = "INTERACTION_CREATE";
 
-  final Nyxx _client;
   late final _EventController _events;
   final Logger _logger = Logger("Interactions");
 
@@ -23,15 +22,12 @@
   final _buttonHandlers = <String, ButtonInteractionHandler>{};
   final _multiselectHandlers = <String, MultiselectInteractionHandler>{};
 
-<<<<<<< HEAD
   /// Commands registered by bot
   Iterable<SlashCommand> get commands => UnmodifiableListView(this._commands);
 
   /// Reference to client
   final Nyxx client;
 
-=======
->>>>>>> cfc7a0b3
   /// Emitted when a slash command is sent.
   late final Stream<SlashCommandInteractionEvent> onSlashCommand;
 
@@ -48,19 +44,15 @@
   late final IInteractionsEndpoints interactionsEndpoints;
 
   /// Create new instance of the interactions class.
-  Interactions(this._client) {
+  Interactions(this.client) {
     _events = _EventController(this);
-<<<<<<< HEAD
     client.options.dispatchRawShardEvent = true;
     this.interactionsEndpoints = _InteractionsEndpoints(client);
 
-=======
-    _client.options.dispatchRawShardEvent = true;
->>>>>>> cfc7a0b3
     _logger.info("Interactions ready");
 
-    _client.onReady.listen((event) async {
-      _client.shardManager.rawEvent.listen((event) {
+    client.onReady.listen((event) async {
+      client.shardManager.rawEvent.listen((event) {
         if (event.rawData["op"] == OPCodes.dispatch && event.rawData["t"] == _interactionCreateCommand) {
           this._logger.fine("Received interaction event: [${event.rawData}]");
 
@@ -97,50 +89,6 @@
     });
   }
 
-<<<<<<< HEAD
-=======
-  Future<void> _syncPermissions() async {
-    final commandPartition = _partition<SlashCommandBuilder>(this._commandBuilders, (element) => element.guild == null);
-    final globalCommands = commandPartition.first;
-    final groupedGuildCommands = _groupSlashCommandBuilders(commandPartition.last);
-
-    final globalBody =
-        globalCommands.where((builder) => builder.permissions != null && builder.permissions!.isNotEmpty).toList();
-
-    if (globalBody.isNotEmpty) {
-      return Future.error(StateError(
-          "Only guild commands may have permission's set. If you need custom permissions based on guild then you can send HTTP requests."));
-    }
-
-    for (final entry in groupedGuildCommands.entries) {
-      final guildBody = entry.value
-          .where((builder) => builder.permissions != null && builder.permissions!.isNotEmpty)
-          .map((builder) => {
-                "id": builder._id.toString(),
-                "permissions": [for (final permsBuilder in builder.permissions!) permsBuilder.build()]
-              })
-          .toList();
-
-      await this._client.httpEndpoints.sendRawRequest(
-          "/applications/${this._client.app.id}/guilds/${entry.key}/commands/permissions", "PUT",
-          body: guildBody);
-    }
-  }
-
-  void _extractCommandIds(HttpResponseSuccess response) {
-    final body = response.jsonBody as List<dynamic>;
-    for (final command in body) {
-      final commandMap = command as Map<String, dynamic>;
-      this
-          ._commandBuilders
-          .firstWhere((b) =>
-              b.name == commandMap["name"] &&
-              b.guild == (commandMap["guild_id"] == null ? null : Snowflake(commandMap["guild_id"])))
-          ._setId(Snowflake(commandMap["id"]));
-    }
-  }
-
->>>>>>> cfc7a0b3
   /// Syncs commands builders with discord after client is ready.
   void syncOnReady({ICommandsSync syncRule = const ManualCommandSync()}) {
     this._client.onReady.listen((_) async {
@@ -160,7 +108,6 @@
     final globalCommands = commandPartition.first;
     final groupedGuildCommands = _groupSlashCommandBuilders(commandPartition.last);
 
-<<<<<<< HEAD
     final globalCommandsResponse = await this.interactionsEndpoints
         .bulkOverrideGlobalCommands(this.client.app.id, globalCommands)
         .toList();
@@ -173,27 +120,6 @@
       final response = await this.interactionsEndpoints
           .bulkOverrideGuildCommands(this.client.app.id, entry.key, entry.value)
           .toList();
-=======
-    final globalCommandsResponse = await this._client.httpEndpoints.sendRawRequest(
-        "/applications/${this._client.app.id}/commands", "PUT",
-        body: [for (final builder in globalCommands) builder.build()]);
-
-    if (globalCommandsResponse is HttpResponseSuccess) {
-      _extractCommandIds(globalCommandsResponse);
-      this._registerCommandHandlers(globalCommandsResponse, globalCommands);
-    }
-
-    for (final entry in groupedGuildCommands.entries) {
-      final response = await this._client.httpEndpoints.sendRawRequest(
-          "/applications/${this._client.app.id}/guilds/${entry.key}/commands", "PUT",
-          body: [for (final builder in entry.value) builder.build()]);
-
-      if (response is HttpResponseSuccess) {
-        _extractCommandIds(response);
-        this._registerCommandHandlers(response, entry.value);
-      }
-    }
->>>>>>> cfc7a0b3
 
       _extractCommandIds(response);
       this._registerCommandHandlers(response, entry.value);
@@ -203,19 +129,17 @@
     this._commandBuilders.clear(); // Cleanup after registering command since we don't need this anymore
     this._logger.info("Finished bulk overriding slash commands and permissions");
 
-    if (this._commands.isEmpty) {
-      return;
-    }
-
-    this.onSlashCommand.listen((event) async {
-      final commandHash = _determineInteractionCommandHandler(event.interaction);
-
-      if (this._commandHandlers.containsKey(commandHash)) {
-        await this._commandHandlers[commandHash]!(event);
-      }
-    });
-
-    this._logger.info("Finished registering ${this._commandHandlers.length} commands!");
+    if (this._commands.isNotEmpty) {
+      this.onSlashCommand.listen((event) async {
+        final commandHash = _determineInteractionCommandHandler(event.interaction);
+
+        if (this._commandHandlers.containsKey(commandHash)) {
+          await this._commandHandlers[commandHash]!(event);
+        }
+      });
+
+      this._logger.info("Finished registering ${this._commandHandlers.length} commands!");
+    }
 
     if (this._buttonHandlers.isNotEmpty) {
       this.onButtonEvent.listen((event) {
@@ -248,7 +172,6 @@
   /// Allows to register new [SlashCommandBuilder]
   void registerSlashCommand(SlashCommandBuilder slashCommandBuilder) => this._commandBuilders.add(slashCommandBuilder);
 
-<<<<<<< HEAD
   /// Register callback for slash command event for given [id]
   void registerSlashCommandHandler(String id, SlashCommandHandler handler) =>
       this._commandHandlers[id] = handler;
@@ -279,13 +202,6 @@
 
   void _registerCommandHandlers(List<SlashCommand> registeredSlashCommands, Iterable<SlashCommandBuilder> builders) {
     for(final registeredCommand in registeredSlashCommands) {
-=======
-  void _registerCommandHandlers(HttpResponseSuccess response, Iterable<SlashCommandBuilder> builders) {
-    final registeredSlashCommands =
-        (response.jsonBody as List<dynamic>).map((e) => SlashCommand._new(e as RawApiMap, this._client));
-
-    for (final registeredCommand in registeredSlashCommands) {
->>>>>>> cfc7a0b3
       final matchingBuilder = builders.firstWhere((element) => element.name.toLowerCase() == registeredCommand.name);
       this._assignCommandToHandler(matchingBuilder, registeredCommand);
 

part of nyxx_interactions;

/// Function that will handle execution of slash command interaction event
typedef SlashCommandHandler = FutureOr<void> Function(SlashCommandInteractionEvent);

/// Function that will handle execution of button interaction event
typedef ButtonInteractionHandler = FutureOr<void> Function(ComponentInteractionEvent);

/// Interaction extension for Nyxx. Allows use of: Slash Commands.
class Interactions {
  static const _interactionCreateCommand = "INTERACTION_CREATE";
  static const _op0 = 0;

  final Nyxx _client;
  late final _EventController _events;

  final Logger _logger = Logger("Interactions");

  final _commandBuilders = <SlashCommandBuilder>[];
  final _commands = <SlashCommand>[];
  final _commandHandlers = <String, SlashCommandHandler>{};
  final _buttonHandlers = <String, ButtonInteractionHandler>{};

  /// Emitted when a slash command is sent.
  late final Stream<SlashCommandInteractionEvent> onSlashCommand;

  /// Emitted when a button interaction is received.
  late final Stream<ComponentInteractionEvent> onButtonEvent;

  /// Emitted when a slash command is created by the user.
  late final Stream<SlashCommand> onSlashCommandCreated;

  /// Create new instance of the interactions class.
  Interactions(this._client) {
    _events = _EventController(this);
    _client.options.dispatchRawShardEvent = true;
    _logger.info("Interactions ready");

    _client.onReady.listen((event) async {
      _client.shardManager.rawEvent.listen((event) {
        if (event.rawData["op"] == _op0 && event.rawData["t"] == _interactionCreateCommand) {
          this._logger.fine("Received interaction event: [${event.rawData}]");

          final type = event.rawData["d"]["type"] as int;

          switch (type) {
            case 2:
              _events.onSlashCommand.add(SlashCommandInteractionEvent._new(_client, event.rawData["d"] as Map<String, dynamic>));
              break;
            case 3:
              _events.onButtonEvent.add(ComponentInteractionEvent._new(_client, event.rawData["d"] as Map<String, dynamic>));
              break;
            default:
              this._logger.warning("Unknown interaction type: [$type]; Payload: ${jsonEncode(event.rawData)}");
          }
        }
      });
    });
  }

  /// Syncs commands builders with discord after client is ready.
  void syncOnReady() {
    this._client.onReady.listen((_) async {
      await this.sync();
    });
  }

  /// Syncs command builders with discord immediately.
  /// Warning: Client could not be ready at the function execution.
  /// Use [syncOnReady] for proper behavior
  Future<void> sync() async {
    final commandPartition = _partition<SlashCommandBuilder>(this._commandBuilders, (element) => element.guild == null);
    final globalCommands = commandPartition.first;
    final groupedGuildCommands = _groupSlashCommandBuilders(commandPartition.last);

    final globalCommandsResponse = await this._client.httpEndpoints.sendRawRequest(
        "/applications/${this._client.app.id}/commands",
        "PUT",
        body: [
          for(final builder in globalCommands)
            builder.build()
        ]
    );

    if (globalCommandsResponse is HttpResponseSuccess) {
      this._registerCommandHandlers(globalCommandsResponse, globalCommands);
    }

    for(final entry in groupedGuildCommands.entries) {
      final response = await this._client.httpEndpoints.sendRawRequest(
          "/applications/${this._client.app.id}/guilds/${entry.key}/commands",
          "PUT",
          body: [
            for(final builder in entry.value)
              builder.build()
          ]
      );

      if (response is HttpResponseSuccess) {
        this._registerCommandHandlers(response, entry.value);
      }
    }

    this._commandBuilders.clear(); // Cleanup after registering command since we don't need this anymore
    this._logger.info("Finished bulk overriding slash commands");

    if (this._commands.isNotEmpty) {
      this.onSlashCommand.listen((event) async {
        final commandHash = _determineInteractionCommandHandler(event.interaction);

<<<<<<< HEAD
        this._logger.fine("Received slash command event: Name: [${event.interaction.name}]; Command id: [${event.interaction.commandId}]}; Internal command hash: [$commandHash]");

=======
>>>>>>> 037532f9
        if (this._commandHandlers.containsKey(commandHash)) {
          await this._commandHandlers[commandHash]!(event);
        }
      });

      this._logger.info("Finished registering ${this._commandHandlers.length} commands!");
    }

    if (this._buttonHandlers.isNotEmpty) {
      this.onButtonEvent.listen((event) {
<<<<<<< HEAD
        this._logger.fine("Receive button event for button with id: [${event.interaction.buttonId}]");

=======
>>>>>>> 037532f9
        if (this._buttonHandlers.containsKey(event.interaction.buttonId)) {
          this._buttonHandlers[event.interaction.buttonId]!(event);
        } else {
          this._logger.warning("Received event for unknown button: ${event.interaction.idMetadata}");
        }
      });
<<<<<<< HEAD

      this._logger.info("Registered ${this._buttonHandlers.length} button handlers!");
=======
>>>>>>> 037532f9
    }
  }

  /// Registers callback for button event for given [id]
  void registerButtonHandler(String id, ButtonInteractionHandler handler) =>
      this._buttonHandlers[id] = handler;

  /// Allows to register new [SlashCommandBuilder]
  void registerSlashCommand(SlashCommandBuilder slashCommandBuilder) {
    this._commandBuilders.add(slashCommandBuilder);
  }

  void _registerCommandHandlers(HttpResponseSuccess response, Iterable<SlashCommandBuilder> builders) {
    final registeredSlashCommands = (response.jsonBody as List<dynamic>).map((e) => SlashCommand._new(e as Map<String, dynamic>, this._client));

    for(final registeredCommand in registeredSlashCommands) {
      final matchingBuilder = builders.firstWhere((element) => element.name.toLowerCase() == registeredCommand.name);
      this._assignCommandToHandler(matchingBuilder, registeredCommand);

      this._commands.add(registeredCommand);
    }
  }

  void _assignCommandToHandler(SlashCommandBuilder builder, SlashCommand command) {
    final commandHashPrefix = "${command.id}|${command.name}";

    final subCommands = builder.options.where((element) => element.type == CommandOptionType.subCommand);
    if (subCommands.isNotEmpty) {
      for (final subCommand in subCommands) {
        if (subCommand._handler == null) {
          continue;
        }

        this._commandHandlers["$commandHashPrefix${subCommand.name}"] = subCommand._handler!;
      }

      return;
    }

    final subCommandGroups = builder.options.where((element) => element.type == CommandOptionType.subCommandGroup);
    if (subCommandGroups.isNotEmpty) {
      for (final subCommandGroup in subCommandGroups) {
        final subCommands = subCommandGroup.options?.where((element) => element.type == CommandOptionType.subCommand) ?? [];

        for (final subCommand in subCommands) {
          if (subCommand._handler == null) {
            continue;
          }

          this._commandHandlers["$commandHashPrefix${subCommandGroup.name}${subCommand.name}"] = subCommand._handler!;
        }
      }

      return;
    }

    if (builder._handler != null) {
      this._commandHandlers[commandHashPrefix] = builder._handler!;
    }
  }
}<|MERGE_RESOLUTION|>--- conflicted
+++ resolved
@@ -108,11 +108,6 @@
       this.onSlashCommand.listen((event) async {
         final commandHash = _determineInteractionCommandHandler(event.interaction);
 
-<<<<<<< HEAD
-        this._logger.fine("Received slash command event: Name: [${event.interaction.name}]; Command id: [${event.interaction.commandId}]}; Internal command hash: [$commandHash]");
-
-=======
->>>>>>> 037532f9
         if (this._commandHandlers.containsKey(commandHash)) {
           await this._commandHandlers[commandHash]!(event);
         }
@@ -123,22 +118,12 @@
 
     if (this._buttonHandlers.isNotEmpty) {
       this.onButtonEvent.listen((event) {
-<<<<<<< HEAD
-        this._logger.fine("Receive button event for button with id: [${event.interaction.buttonId}]");
-
-=======
->>>>>>> 037532f9
         if (this._buttonHandlers.containsKey(event.interaction.buttonId)) {
           this._buttonHandlers[event.interaction.buttonId]!(event);
         } else {
           this._logger.warning("Received event for unknown button: ${event.interaction.idMetadata}");
         }
       });
-<<<<<<< HEAD
-
-      this._logger.info("Registered ${this._buttonHandlers.length} button handlers!");
-=======
->>>>>>> 037532f9
     }
   }
 

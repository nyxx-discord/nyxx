--- conflicted
+++ resolved
@@ -61,24 +61,13 @@
 
               switch (componentType) {
                 case 2:
-<<<<<<< HEAD
-                  _events.onButtonEvent
-                      .add(ButtonInteractionEvent._new(_client, event.rawData["d"] as Map<String, dynamic>));
-                  break;
-                case 3:
-                  _events.onMultiselectEvent
-                      .add(MultiselectInteractionEvent._new(_client, event.rawData["d"] as Map<String, dynamic>));
-=======
                   _events.onButtonEvent.add(ButtonInteractionEvent._new(this, event.rawData["d"] as Map<String, dynamic>));
                   break;
                 case 3:
                   _events.onMultiselectEvent.add(MultiselectInteractionEvent._new(this, event.rawData["d"] as Map<String, dynamic>));
->>>>>>> b9d54e4c
                   break;
                 default:
-                  this
-                      ._logger
-                      .warning("Unknown componentType type: [$componentType]; Payload: ${jsonEncode(event.rawData)}");
+                  this._logger.warning("Unknown componentType type: [$componentType]; Payload: ${jsonEncode(event.rawData)}");
               }
 
               break;
@@ -91,46 +80,17 @@
   }
 
   Future<void> _syncPermissions() async {
-    final commandPartition = _partition<SlashCommandBuilder>(this._commandBuilders, (element) => element.guild == null);
+    final commandPartition = _partition<SlashCommandBuilder>(
+        this._commandBuilders, (element) => element.guild == null);
     final globalCommands = commandPartition.first;
-<<<<<<< HEAD
     final groupedGuildCommands = _groupSlashCommandBuilders(commandPartition.last);
 
     final globalBody =
-        globalCommands.where((builder) => builder.permissions != null && builder.permissions!.isNotEmpty).toList();
+    globalCommands.where((builder) => builder.permissions != null && builder.permissions!.isNotEmpty).toList();
 
     if (globalBody.isNotEmpty) {
-      throw "Only guild commands may have permission's set. If you need custom permissions based on guild then you can send HTTP requests.";
-    }
-
-    for (final entry in groupedGuildCommands.entries) {
-      final guildBody = entry.value
-          .where((builder) => builder.permissions != null && builder.permissions!.isNotEmpty)
-          .map((builder) => {
-                "id": builder._id.toString(),
-                "permissions": [for (final permsBuilder in builder.permissions!) permsBuilder.build()]
-              })
-          .toList();
-
-      await this._client.httpEndpoints.sendRawRequest(
-          "/applications/${this._client.app.id}/guilds/${entry.key}/commands/permissions", "PUT",
-          body: guildBody);
-=======
-    final groupedGuildCommands =
-        _groupSlashCommandBuilders(commandPartition.last);
-
-    final globalBody = globalCommands
-      .where((builder) => builder.permissions != null && builder.permissions!.isNotEmpty)
-      .map((builder) => {
-        "id": builder._id.toString(),
-        "permissions": [for (final permsBuilder in builder.permissions!) permsBuilder.build()]
-      })
-      .toList();
-
-    await this
-        .client
-        .httpEndpoints
-        .sendRawRequest("/applications/${this.client.app.id}/commands/permissions", "PUT", body: globalBody);
+      return Future.error(StateError("Only guild commands may have permission's set. If you need custom permissions based on guild then you can send HTTP requests."));
+    }
 
     for (final entry in groupedGuildCommands.entries) {
       final guildBody = entry.value
@@ -142,7 +102,6 @@
         .toList();
 
       await this.client.httpEndpoints.sendRawRequest("/applications/${this.client.app.id}/guilds/${entry.key}/commands/permissions", "PUT", body: guildBody);
->>>>>>> b9d54e4c
     }
   }
 
@@ -150,46 +109,32 @@
     final body = response.jsonBody as List<dynamic>;
     for (final command in body) {
       final commandMap = command as Map<String, dynamic>;
-      this
-          ._commandBuilders
-          .firstWhere((b) =>
-              b.name == commandMap["name"] &&
-              b.guild == (commandMap["guild_id"] == null ? null : Snowflake(commandMap["guild_id"])))
-          ._setId(Snowflake(commandMap["id"]));
+      this._commandBuilders.firstWhere(
+          (b) => b.name == commandMap["name"]
+          && b.guild == (commandMap["guild_id"] == null
+              ? null
+              : Snowflake(commandMap["guild_id"])
+          )
+        )
+        ._setId(Snowflake(commandMap["id"]));
     }
   }
 
   /// Syncs commands builders with discord after client is ready.
-<<<<<<< HEAD
-  void syncOnReady({ICommandsSync syncRule = const ManualCommandSync()}) {
-    this._client.onReady.listen((_) async {
-      await this.sync(syncRule: syncRule);
-=======
   void syncOnReady() {
     this.client.onReady.listen((_) async {
       await this.sync();
->>>>>>> b9d54e4c
     });
   }
 
   /// Syncs command builders with discord immediately.
   /// Warning: Client could not be ready at the function execution.
   /// Use [syncOnReady] for proper behavior
-  Future<void> sync({ICommandsSync syncRule = const ManualCommandSync()}) async {
-    final syncCommands = await syncRule.shouldSync(this._commandBuilders);
-    if (!syncCommands) {
-      return;
-    }
-
+  Future<void> sync() async {
     final commandPartition = _partition<SlashCommandBuilder>(this._commandBuilders, (element) => element.guild == null);
     final globalCommands = commandPartition.first;
     final groupedGuildCommands = _groupSlashCommandBuilders(commandPartition.last);
 
-<<<<<<< HEAD
-    final globalCommandsResponse = await this._client.httpEndpoints.sendRawRequest(
-        "/applications/${this._client.app.id}/commands", "PUT",
-        body: [for (final builder in globalCommands) builder.build()]);
-=======
     final globalCommandsResponse = await this.client.httpEndpoints.sendRawRequest(
         "/applications/${this.client.app.id}/commands",
         "PUT",
@@ -198,19 +143,12 @@
             builder.build()
         ]
     );
->>>>>>> b9d54e4c
 
     if (globalCommandsResponse is HttpResponseSuccess) {
       _extractCommandIds(globalCommandsResponse);
       this._registerCommandHandlers(globalCommandsResponse, globalCommands);
     }
 
-<<<<<<< HEAD
-    for (final entry in groupedGuildCommands.entries) {
-      final response = await this._client.httpEndpoints.sendRawRequest(
-          "/applications/${this._client.app.id}/guilds/${entry.key}/commands", "PUT",
-          body: [for (final builder in entry.value) builder.build()]);
-=======
     for(final entry in groupedGuildCommands.entries) {
       final response = await this.client.httpEndpoints.sendRawRequest(
           "/applications/${this.client.app.id}/guilds/${entry.key}/commands",
@@ -220,7 +158,6 @@
               builder.build()
           ]
       );
->>>>>>> b9d54e4c
 
       if (response is HttpResponseSuccess) {
         _extractCommandIds(response);
@@ -268,24 +205,21 @@
   }
 
   /// Registers callback for button event for given [id]
-  void registerButtonHandler(String id, ButtonInteractionHandler handler) => this._buttonHandlers[id] = handler;
+  void registerButtonHandler(String id, ButtonInteractionHandler handler) =>
+      this._buttonHandlers[id] = handler;
 
   /// Register callback for dropdown event for given [id]
   void registerMultiselectHandler(String id, MultiselectInteractionHandler handler) =>
       this._multiselectHandlers[id] = handler;
 
   /// Allows to register new [SlashCommandBuilder]
-  void registerSlashCommand(SlashCommandBuilder slashCommandBuilder) => this._commandBuilders.add(slashCommandBuilder);
+  void registerSlashCommand(SlashCommandBuilder slashCommandBuilder) =>
+      this._commandBuilders.add(slashCommandBuilder);
 
   void _registerCommandHandlers(HttpResponseSuccess response, Iterable<SlashCommandBuilder> builders) {
-<<<<<<< HEAD
-    final registeredSlashCommands =
-        (response.jsonBody as List<dynamic>).map((e) => SlashCommand._new(e as RawApiMap, this._client));
-=======
     final registeredSlashCommands = (response.jsonBody as List<dynamic>).map((e) => SlashCommand._new(e as RawApiMap, this.client));
->>>>>>> b9d54e4c
-
-    for (final registeredCommand in registeredSlashCommands) {
+
+    for(final registeredCommand in registeredSlashCommands) {
       final matchingBuilder = builders.firstWhere((element) => element.name.toLowerCase() == registeredCommand.name);
       this._assignCommandToHandler(matchingBuilder, registeredCommand);
 
@@ -312,8 +246,7 @@
     final subCommandGroups = builder.options.where((element) => element.type == CommandOptionType.subCommandGroup);
     if (subCommandGroups.isNotEmpty) {
       for (final subCommandGroup in subCommandGroups) {
-        final subCommands =
-            subCommandGroup.options?.where((element) => element.type == CommandOptionType.subCommand) ?? [];
+        final subCommands = subCommandGroup.options?.where((element) => element.type == CommandOptionType.subCommand) ?? [];
 
         for (final subCommand in subCommands) {
           if (subCommand._handler == null) {

part of nyxx_interactions;

/// The Interaction data. e.g channel, guild and member
class Interaction extends SnowflakeEntity {
  /// Reference to bot instance.
  final Nyxx _client;

  /// The type of the interaction received.
  late final int type;

  /// The guild the command was sent in.
  late final Cacheable<Snowflake, Guild>? guild;

  /// The channel the command was sent in.
  late final Cacheable<Snowflake, TextChannel> channel;

  /// The member who sent the interaction
  late final Member memberAuthor;

  /// The user who sent the interaction.
  late final User userAuthor;

  /// Token to send requests
  late final String token;

  /// Version of interactions api
  late final int version;

  Interaction._new(this._client, RawApiMap raw) : super(Snowflake(raw["id"])) {
    this.type = raw["type"] as int;

    if (raw["guild_id"] != null) {
      this.guild = CacheUtility.createCacheableGuild(_client, Snowflake(raw["guild_id"]),);
    } else {
      this.guild = null;
    }

    this.channel = CacheUtility.createCacheableTextChannel(_client, Snowflake(raw["channel_id"]),);

    if (this.guild != null) {
      this.memberAuthor = EntityUtility.createGuildMember(_client, Snowflake(raw["guild_id"]), raw["member"] as RawApiMap,);
    } else {
      this.userAuthor = EntityUtility.createUser(_client, raw["user"] as RawApiMap);
    }

    this.token = raw["token"] as String;
    this.version = raw["version"] as int;
  }
}

/// Interaction for slash command
class SlashCommandInteraction extends Interaction {
  /// Name of interaction
  late final String name;

  /// Args of the interaction
  late final Iterable<InteractionOption> options;

  /// Id of command
  late final Snowflake commandId;

  SlashCommandInteraction._new(Nyxx client, RawApiMap raw) : super._new(client, raw) {
    this.name = raw["data"]["name"] as String;
    this.options = _generateArgs(raw["data"] as RawApiMap);
    this.commandId = Snowflake(raw["data"]["id"]);
  }

  /// Allows to fetch argument value by argument name
  dynamic? getArg(String name) {
    try {
      return this.options.firstWhere((element) => element.name == name);
    } on Error {
      return null;
    }
  }

  Iterable<InteractionOption> _generateArgs(RawApiMap rawData) sync* {
    if (rawData["options"] == null) {
      return;
    }

    final options = rawData["options"] as List<dynamic>;
    for (final option in options) {
      yield InteractionOption._new(option as RawApiMap);
    }
  }
}

/// Interaction for button, dropdown, etc.
abstract class ComponentInteraction extends Interaction {
  /// Custom id of component interaction
  String get customId;

  /// The message that the button was pressed on.
  late final Message message;

<<<<<<< HEAD
  ComponentInteraction._new(Nyxx client, Map<String, dynamic> raw): super._new(client, raw) {
=======
  ComponentInteraction._new(Nyxx client, RawApiMap raw): super._new(client, raw) {
    this.idMetadata = raw["data"]["custom_id"] as String;

>>>>>>> a07e37f4
    // Discord doesn't include guild's id in the message object even if its a guild message but is included in the data so its been added to the object so that guild message can be used if the interaction is from a guild.
    this.message = EntityUtility.createMessage(this._client, {...raw["message"] as RawApiMap, if(raw["guild_id"] != null) "guild_id": raw["guild_id"]});
  }
}

class ButtonInteraction extends ComponentInteraction {
  @override
  late final String customId;

  ButtonInteraction._new(Nyxx client, Map<String, dynamic> raw): super._new(client, raw) {
    this.customId = raw["data"]["custom_id"] as String;
  }
}

class MultiselectInteraction extends ComponentInteraction {
  @override
  late final String customId;

  /// Values selected by the user
  late final List<String> values;

  MultiselectInteraction._new(Nyxx client, Map<String, dynamic> raw): super._new(client, raw) {
    this.customId = raw["data"]["custom_id"] as String;
    this.values = (raw["data"]["values"] as List<dynamic>).cast<String>();
  }
}<|MERGE_RESOLUTION|>--- conflicted
+++ resolved
@@ -94,13 +94,7 @@
   /// The message that the button was pressed on.
   late final Message message;
 
-<<<<<<< HEAD
-  ComponentInteraction._new(Nyxx client, Map<String, dynamic> raw): super._new(client, raw) {
-=======
   ComponentInteraction._new(Nyxx client, RawApiMap raw): super._new(client, raw) {
-    this.idMetadata = raw["data"]["custom_id"] as String;
-
->>>>>>> a07e37f4
     // Discord doesn't include guild's id in the message object even if its a guild message but is included in the data so its been added to the object so that guild message can be used if the interaction is from a guild.
     this.message = EntityUtility.createMessage(this._client, {...raw["message"] as RawApiMap, if(raw["guild_id"] != null) "guild_id": raw["guild_id"]});
   }

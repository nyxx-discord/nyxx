--- conflicted
+++ resolved
@@ -86,16 +86,20 @@
   }
 }
 
-<<<<<<< HEAD
-abstract class ComponentInteraction implements Interaction {
+/// Interaction for button, dropdown, etc.
+abstract class ComponentInteraction extends Interaction {
   String get customId;
+
+  /// The message that the button was pressed on.
+  late final Message message;
+
+  ComponentInteraction._new(Nyxx client, Map<String, dynamic> raw): super(client, raw) {
+    // Discord doesn't include guild's id in the message object even if its a guild message but is included in the data so its been added to the object so that guild message can be used if the interaction is from a guild.
+    this.message = EntityUtility.createMessage(this._client, {...raw["message"] as Map<String, dynamic>, if(raw["guild_id"] != null) "guild_id": raw["guild_id"]});
+  }
 }
 
-class ButtonInteraction extends Interaction implements ComponentInteraction {
-=======
-/// Interaction for button, dropdown, etc.
-class ComponentInteraction extends Interaction {
->>>>>>> fbb21069
+class ButtonInteraction extends ComponentInteraction {
   /// Id with additional custom metadata
   late final String customId;
 
@@ -104,26 +108,15 @@
   }
 }
 
-class MultiselectInteraction extends Interaction implements ComponentInteraction {
+class MultiselectInteraction extends ComponentInteraction {
   /// Id with additional custom metadata
   late final String customId;
 
   /// Values selected by the user
   late final List<String> values;
 
-<<<<<<< HEAD
   MultiselectInteraction._new(Nyxx client, Map<String, dynamic> raw): super._new(client, raw) {
     this.customId = raw["data"]["custom_id"] as String;
     this.values = (raw["data"]["values"] as List<dynamic>).cast<String>();
-=======
-  /// The message that the button was pressed on.
-  late final Message message;
-
-  ComponentInteraction._new(Nyxx client, Map<String, dynamic> raw): super._new(client, raw) {
-    this.idMetadata = raw["data"]["custom_id"] as String;
-
-    // Discord doesn't include guild's id in the message object even if its a guild message but is included in the data so its been added to the object so that guild message can be used if the interaction is from a guild.
-    this.message = EntityUtility.createMessage(this._client, {...raw["message"] as Map<String, dynamic>, if(raw["guild_id"] != null) "guild_id": raw["guild_id"]});
->>>>>>> fbb21069
   }
 }
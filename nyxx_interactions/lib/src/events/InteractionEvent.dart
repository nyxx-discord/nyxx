part of nyxx_interactions;

/// The event that you receive when a user types a slash command.
abstract class InteractionEvent<T extends Interaction> {
  late final Nyxx _client;

  final Logger _logger = Logger("Interaction Event");

  /// The interaction data, includes the args, name, guild, channel, etc.
  T get interaction;

  /// The DateTime the interaction was received by the Nyxx Client.
  final DateTime receivedAt = DateTime.now();

  /// If the Client has sent a response to the Discord API. Once the API was received a response you cannot send another.
  bool hasResponded = false;

  /// Opcode for acknowledging interaction
  int get _acknowledgeOpCode;

  /// Opcode for responding to interaction
  int get _respondOpcode;

  InteractionEvent._new(this._client);

  /// Create a followup message for an Interaction
  Future<void> sendFollowup(MessageBuilder builder) async {
    if(!hasResponded) {
      return Future.error(ResponseRequiredError());
    }
<<<<<<< HEAD

    final response = await this._client.httpEndpoints.sendRawRequest(
        "/webhooks/${this._client.app.id.toString()}/${this.interaction.token}",
        "POST",
        body: builder.build(this._client)
    );
=======

    final url = "/webhooks/${this._client.app.id.toString()}/${this.interaction.token}";
    final body = BuilderUtility.buildWithClient(builder, _client);

    this._logger.fine("Sending followup for for interaction: url: [$url]; body: [$body]");

    final response = await this._client.httpEndpoints.sendRawRequest(url, "POST", body: body);
>>>>>>> a07e37f4

    if (response is HttpResponseError) {
      return Future.error(response);
    }
  }

  /// Used to acknowledge a Interaction but not send any response yet.
  /// Once this is sent you can then only send ChannelMessages.
  /// You can also set showSource to also print out the command the user entered.
  Future<void> acknowledge() async {
    if (DateTime.now().isAfter(this.receivedAt.add(const Duration(seconds: 3)))) {
      return Future.error(InteractionExpiredError());
    }

    if (hasResponded) {
      return Future.error(AlreadyRespondedError());
    }

    final response = await this._client.httpEndpoints.sendRawRequest(
        "/interactions/${this.interaction.id.toString()}/${this.interaction.token}/callback",
        "POST",
        body: { "type": this._acknowledgeOpCode }
    );

    this._logger.fine("Sending acknowledge for for interaction: $url");

    if (response is HttpResponseError) {
      return Future.error(response);
    }

    hasResponded = true;
  }

  /// Used to acknowledge a Interaction and send a response.
  /// Once this is sent you can then only send ChannelMessages.
  Future<void> respond(MessageBuilder builder, { bool hidden = false }) async {
    if (DateTime.now().isAfter(this.receivedAt.add(const Duration(minutes: 15)))) {
      return Future.error(InteractionExpiredError());
    }

    late String url;
    late RawApiMap body;
    late String method;

    if (hasResponded) {
      url = "/webhooks/${this._client.app.id.toString()}/${this.interaction.token}/messages/@original";
      body = {
        if (hidden) "flags": 1 << 6,
        ...BuilderUtility.buildWithClient(builder, _client)
      };
      method = "PATCH";
    } else {
      if (!builder.canBeUsedAsNewMessage()) {
        return Future.error(ArgumentError("Cannot sent message when MessageBuilder doesn't have set either content, embed or files"));
      }

      url = "/interactions/${this.interaction.id.toString()}/${this.interaction.token}/callback";
      body = <String, dynamic>{
        "type": this._respondOpcode,
        "data": {
          if (hidden) "flags": 1 << 6,
          ...BuilderUtility.buildWithClient(builder, _client)
        },
      };
      method = "POST";
    }

<<<<<<< HEAD
    final response = await this._client.httpEndpoints.sendRawRequest(url, method, body: body,);

    if (response is HttpResponseError) {
      return Future.error(response);
    }

    hasResponded = true;
  }

  /// Should be sent when you receive a ping from interactions.
  /// Used to acknowledge a ping. Internal to the InteractionEvent.
  @Deprecated("Unused. Probably not needed anymore")
  Future<void> _pong() async {
    if (DateTime.now().isAfter(this.receivedAt.add(const Duration(minutes: 15)))) {
      return Future.error(InteractionExpiredError());
    }

    if (hasResponded) {
      return Future.error(InteractionExpiredError());
    }
=======
    this._logger.fine("Sending respond for for interaction: url: [$url]; body: [$body]; method: [$method]");
>>>>>>> a07e37f4

    final response = await this._client.httpEndpoints.sendRawRequest(url, method, body: body);

    if (response is HttpResponseError) {
      return Future.error(response);
    }

    hasResponded = true;
  }
}

/// Event for slash commands
class SlashCommandInteractionEvent extends InteractionEvent<SlashCommandInteraction> {
  /// Interaction data for slash command
  @override
  late final SlashCommandInteraction interaction;

  @override
  int get _acknowledgeOpCode => 5;

  @override
  int get _respondOpcode => 4;

  SlashCommandInteractionEvent._new(Nyxx client, RawApiMap raw): super._new(client) {
    this.interaction = SlashCommandInteraction._new(client, raw);
  }
}

/// Generic event for component interactions
abstract class ComponentInteractionEvent<T extends ComponentInteraction> extends InteractionEvent<T> {
  /// Interaction data for slash command
  @override
  late final T interaction;

  @override
  int get _acknowledgeOpCode => 6;

  @override
  int get _respondOpcode => 7;

<<<<<<< HEAD
  ComponentInteractionEvent._new(Nyxx client, Map<String, dynamic> raw): super._new(client);
}

/// Interaction event for button events
class ButtonInteractionEvent extends ComponentInteractionEvent<ButtonInteraction> {
  @override
  late final ButtonInteraction interaction;

  ButtonInteractionEvent._new(Nyxx client, Map<String, dynamic> raw): super._new(client, raw) {
    this.interaction = ButtonInteraction._new(client, raw);
  }
}

/// Interaction event for dropdown events
class MultiselectInteractionEvent extends ComponentInteractionEvent<MultiselectInteraction> {
  @override
  late final MultiselectInteraction interaction;

  MultiselectInteractionEvent._new(Nyxx client, Map<String, dynamic> raw): super._new(client, raw) {
    this.interaction = MultiselectInteraction._new(client, raw);
=======
  ComponentInteractionEvent._new(Nyxx client, RawApiMap raw): super._new(client) {
    this.interaction = ComponentInteraction._new(client, raw);
>>>>>>> a07e37f4
  }
}<|MERGE_RESOLUTION|>--- conflicted
+++ resolved
@@ -28,22 +28,12 @@
     if(!hasResponded) {
       return Future.error(ResponseRequiredError());
     }
-<<<<<<< HEAD
-
-    final response = await this._client.httpEndpoints.sendRawRequest(
-        "/webhooks/${this._client.app.id.toString()}/${this.interaction.token}",
-        "POST",
-        body: builder.build(this._client)
-    );
-=======
 
     final url = "/webhooks/${this._client.app.id.toString()}/${this.interaction.token}";
     final body = BuilderUtility.buildWithClient(builder, _client);
-
     this._logger.fine("Sending followup for for interaction: url: [$url]; body: [$body]");
 
     final response = await this._client.httpEndpoints.sendRawRequest(url, "POST", body: body);
->>>>>>> a07e37f4
 
     if (response is HttpResponseError) {
       return Future.error(response);
@@ -62,11 +52,8 @@
       return Future.error(AlreadyRespondedError());
     }
 
-    final response = await this._client.httpEndpoints.sendRawRequest(
-        "/interactions/${this.interaction.id.toString()}/${this.interaction.token}/callback",
-        "POST",
-        body: { "type": this._acknowledgeOpCode }
-    );
+    final url = "/interactions/${this.interaction.id.toString()}/${this.interaction.token}/callback";
+    final response = await this._client.httpEndpoints.sendRawRequest(url, "POST", body: { "type": this._acknowledgeOpCode });
 
     this._logger.fine("Sending acknowledge for for interaction: $url");
 
@@ -110,34 +97,9 @@
       };
       method = "POST";
     }
+    this._logger.fine("Sending respond for for interaction: url: [$url]; body: [$body]; method: [$method]");
 
-<<<<<<< HEAD
     final response = await this._client.httpEndpoints.sendRawRequest(url, method, body: body,);
-
-    if (response is HttpResponseError) {
-      return Future.error(response);
-    }
-
-    hasResponded = true;
-  }
-
-  /// Should be sent when you receive a ping from interactions.
-  /// Used to acknowledge a ping. Internal to the InteractionEvent.
-  @Deprecated("Unused. Probably not needed anymore")
-  Future<void> _pong() async {
-    if (DateTime.now().isAfter(this.receivedAt.add(const Duration(minutes: 15)))) {
-      return Future.error(InteractionExpiredError());
-    }
-
-    if (hasResponded) {
-      return Future.error(InteractionExpiredError());
-    }
-=======
-    this._logger.fine("Sending respond for for interaction: url: [$url]; body: [$body]; method: [$method]");
->>>>>>> a07e37f4
-
-    final response = await this._client.httpEndpoints.sendRawRequest(url, method, body: body);
-
     if (response is HttpResponseError) {
       return Future.error(response);
     }
@@ -175,8 +137,7 @@
   @override
   int get _respondOpcode => 7;
 
-<<<<<<< HEAD
-  ComponentInteractionEvent._new(Nyxx client, Map<String, dynamic> raw): super._new(client);
+  ComponentInteractionEvent._new(Nyxx client, RawApiMap raw): super._new(client);
 }
 
 /// Interaction event for button events
@@ -184,7 +145,7 @@
   @override
   late final ButtonInteraction interaction;
 
-  ButtonInteractionEvent._new(Nyxx client, Map<String, dynamic> raw): super._new(client, raw) {
+  ButtonInteractionEvent._new(Nyxx client, RawApiMap raw): super._new(client, raw) {
     this.interaction = ButtonInteraction._new(client, raw);
   }
 }
@@ -194,11 +155,7 @@
   @override
   late final MultiselectInteraction interaction;
 
-  MultiselectInteractionEvent._new(Nyxx client, Map<String, dynamic> raw): super._new(client, raw) {
+  MultiselectInteractionEvent._new(Nyxx client, RawApiMap raw): super._new(client, raw) {
     this.interaction = MultiselectInteraction._new(client, raw);
-=======
-  ComponentInteractionEvent._new(Nyxx client, RawApiMap raw): super._new(client) {
-    this.interaction = ComponentInteraction._new(client, raw);
->>>>>>> a07e37f4
   }
 }
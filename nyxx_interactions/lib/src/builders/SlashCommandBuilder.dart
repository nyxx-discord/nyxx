part of nyxx_interactions;

/// A slash command, can only be instantiated through a method on [Interactions]
class SlashCommandBuilder extends Builder {
  /// The commands ID that is defined on registration and used for permission syncing.
  late final Snowflake _id;

  /// Command name to be shown to the user in the Slash Command UI
  final String name;

  /// Command description shown to the user in the Slash Command UI
  final String? description;

  /// If people can use the command by default or if they need permissions to use it.
  final bool defaultPermissions;

  /// The guild that the slash Command is registered in. This can be null if its a global command.
  Snowflake? guild;

  /// The arguments that the command takes
  List<CommandOptionBuilder> options;

  /// Permission overrides for the command
  List<ICommandPermissionBuilder>? permissions;

  /// Target of slash command if different that SlashCommandTarget.chat - slash command will
  /// become context menu in appropriate context
  SlashCommandType type;

  /// Handler for SlashCommandBuilder
  SlashCommandHandler? _handler;

  /// A slash command, can only be instantiated through a method on [Interactions]
  SlashCommandBuilder(this.name, this.description, this.options,
<<<<<<< HEAD
      {this.defaultPermissions = true, this.permissions, this.guild}) {
    if (!slashCommandNameRegex.hasMatch(this.name)) {
      throw ArgumentError("Command name has to match regex: ${slashCommandNameRegex.pattern}");
=======
      {this.defaultPermissions = true, this.permissions, this.guild, this.type = SlashCommandType.chat}) {
    if (!slashCommandNameRegex.hasMatch(this.name)) {
      throw ArgumentError("Command name has to match regex: ${slashCommandNameRegex.pattern}");
    }

    if (this.description == null && this.type == SlashCommandType.chat) {
      throw ArgumentError("Normal slash command needs to have description");
    }

    if (this.description != null && this.type != SlashCommandType.chat) {
      throw ArgumentError("Context menus cannot have description");
>>>>>>> b9d54e4c
    }
  }

  @override
  RawApiMap build() => {
        "name": this.name,
<<<<<<< HEAD
        "description": this.description,
        "default_permission": this.defaultPermissions,
        if (this.options.isNotEmpty) "options": this.options.map((e) => e.build()).toList()
=======
        if (this.type == SlashCommandType.chat)
          "description": this.description,
        "default_permission": this.defaultPermissions,
        if (this.options.isNotEmpty)
          "options": this.options.map((e) => e.build()).toList(),
        "type": this.type.value,
>>>>>>> b9d54e4c
      };

  void _setId(Snowflake id) => this._id = id;

  /// Register a permission
  void addPermission(ICommandPermissionBuilder permission) {
    if (this.permissions == null) {
      this.permissions = [];
    }
    this.permissions!.add(permission);
  }

  /// Registers handler for command. Note command cannot have handler if there are options present
  void registerHandler(SlashCommandHandler handler) {
    if (this.options.any((element) =>
        element.type == CommandOptionType.subCommand || element.type == CommandOptionType.subCommandGroup)) {
      throw new ArgumentError(
          "Cannot register handler for slash command if command have subcommand or subcommandgroup");
    }

    this._handler = handler;
  }
}<|MERGE_RESOLUTION|>--- conflicted
+++ resolved
@@ -32,11 +32,6 @@
 
   /// A slash command, can only be instantiated through a method on [Interactions]
   SlashCommandBuilder(this.name, this.description, this.options,
-<<<<<<< HEAD
-      {this.defaultPermissions = true, this.permissions, this.guild}) {
-    if (!slashCommandNameRegex.hasMatch(this.name)) {
-      throw ArgumentError("Command name has to match regex: ${slashCommandNameRegex.pattern}");
-=======
       {this.defaultPermissions = true, this.permissions, this.guild, this.type = SlashCommandType.chat}) {
     if (!slashCommandNameRegex.hasMatch(this.name)) {
       throw ArgumentError("Command name has to match regex: ${slashCommandNameRegex.pattern}");
@@ -48,25 +43,16 @@
 
     if (this.description != null && this.type != SlashCommandType.chat) {
       throw ArgumentError("Context menus cannot have description");
->>>>>>> b9d54e4c
     }
   }
 
   @override
   RawApiMap build() => {
         "name": this.name,
-<<<<<<< HEAD
-        "description": this.description,
+        if (this.type == SlashCommandType.chat) "description": this.description,
         "default_permission": this.defaultPermissions,
-        if (this.options.isNotEmpty) "options": this.options.map((e) => e.build()).toList()
-=======
-        if (this.type == SlashCommandType.chat)
-          "description": this.description,
-        "default_permission": this.defaultPermissions,
-        if (this.options.isNotEmpty)
-          "options": this.options.map((e) => e.build()).toList(),
+        if (this.options.isNotEmpty) "options": this.options.map((e) => e.build()).toList(),
         "type": this.type.value,
->>>>>>> b9d54e4c
       };
 
   void _setId(Snowflake id) => this._id = id;

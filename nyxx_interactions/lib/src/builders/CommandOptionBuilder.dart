part of nyxx_interactions;

/// An argument for a [SlashCommandBuilder].
class CommandOptionBuilder extends Builder {
  /// The type of arg that will be later changed to an INT value, their values can be seen in the table below:
  /// | Name              | Value |
  /// |-------------------|-------|
  /// | SUB_COMMAND       | 1     |
  /// | SUB_COMMAND_GROUP | 2     |
  /// | STRING            | 3     |
  /// | INTEGER           | 4     |
  /// | BOOLEAN           | 5     |
  /// | USER              | 6     |
  /// | CHANNEL           | 7     |
  /// | ROLE              | 8     |
  final CommandOptionType type;

  /// The name of your argument / sub-group.
  final String name;

  /// The description of your argument / sub-group.
  final String description;

  /// If this should be the fist required option the user picks
  bool defaultArg = false;

  /// If this argument is required
  bool required = false;

  /// Choices for [CommandOptionType.string] and [CommandOptionType.string] types for the user to pick from
  List<ArgChoiceBuilder>? choices;

  /// If the option is a subcommand or subcommand group type, this nested options will be the parameters
  List<CommandOptionBuilder>? options;

  SlashCommandHandler? _handler;

  /// Used to create an argument for a [SlashCommandBuilder].
  CommandOptionBuilder(this.type, this.name, this.description,
      {this.defaultArg = false, this.required = false, this.choices, this.options});

<<<<<<< HEAD
  /// Registers handler for subcommand
  void registerHandler(SlashCommandHandler handler) {
    if (this.type != CommandOptionType.subCommand) {
      throw StateError("Cannot register handler for command option with type other that subcommand");
    }

    this._handler = handler;
  }

  @override
  Map<String, dynamic> build() => {
=======
  RawApiMap build() => {
>>>>>>> a07e37f4
    "type": this.type.value,
    "name": this.name,
    "description": this.description,
    "default": this.defaultArg,
    "required": this.required,
    if (this.choices != null) "choices": this.choices!.map((e) => e.build()).toList(),
    if (this.options != null) "options": this.options!.map((e) => e.build()).toList()
  };
}<|MERGE_RESOLUTION|>--- conflicted
+++ resolved
@@ -39,7 +39,6 @@
   CommandOptionBuilder(this.type, this.name, this.description,
       {this.defaultArg = false, this.required = false, this.choices, this.options});
 
-<<<<<<< HEAD
   /// Registers handler for subcommand
   void registerHandler(SlashCommandHandler handler) {
     if (this.type != CommandOptionType.subCommand) {
@@ -49,11 +48,7 @@
     this._handler = handler;
   }
 
-  @override
-  Map<String, dynamic> build() => {
-=======
   RawApiMap build() => {
->>>>>>> a07e37f4
     "type": this.type.value,
     "name": this.name,
     "description": this.description,
